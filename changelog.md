### Revision History
* 4.1.0
  * Separated out server.port property. Renamed server.* properties for JsonHttpProxy to target.*.
<<<<<<< HEAD
  * Some system requests override user-based permissions, focused mainly around pull requests.
=======
  * Added NCubeTest as part of DeltaProcessor.
  * Added loadCubeWithTests to get both the cube and its tests together.
  * Removed saveTests from NCubeManager; this is now wrapped into updateCube in the persister.
  * Bug fix: Reference Axes not get checked properly on pull request merge vs straight commit branch.
  * Added appId to a couple InvalidCoordinateExceptions for more clarity in logs
>>>>>>> 6d65df23
* 4.0.9
  * Bug fix: Separated checkPermissions() and checkMultiplePermissions() from overridden API to two distinct APIs.
* 4.0.8
  * Bug fix: no longer need branch permissions to merge a pull request from that branch.
  * Bug fix: check permissions for multiple permissions now only makes one server call.
* 4.0.7
  * Add ability to get and run all tests for an app.
  * Add username to all persister methods.
  * Equivalent primitive values (including Strings and Dates) are folded into one instance (interned) for cells and column values.
* 4.0.6
  * Removed Oracle jdbc driver dependency
  * Removed explicit spring dependencies in pom.xml that are consumed transitively via spring-boot-starter-* dependencies
  * Changed log statements for method calls to include 125 (was 50) characters per argument
  * Changed log level from INFO to DEBUG when sys.menu is not found
  * Enhancement: saveTests creates a new db record and uses the testUpdated NCube metaproperty.
  * Updated NCube.duplicate() to include ApplicationID
  * Update hsqldb (2.4.0) and mysql (6.0.6) dependencies
* 4.0.5
  * Support mode for json format when getting raw json (json-pretty, json)
  * Update to Spring Boot 1.5.3, Spring 4.3.8, and Groovy 2.4.11
* 4.0.4
  * NCubeController.commitCube() was passing an incompatable argument to commitBranch. Fixed bug and added test coverage for commitCube. 
* 4.0.3
  * NCubeManager.getReferenceAxes() was incorrectly validating reference versions. 
* 4.0.2
  * Changed NCubeRuntime.getResourceAsString() to use Groovy APIs to get stream from Spring Boot executable jar, due to  zipfs execption using regular resource APIs.
* 4.0.1
  * Removed redundant executable flag in pom.xml related to making a spring boot executable jar.
  * Added optional beanName to NCubeRuntime constructor
  * Updated pom.xml to create executable jar
  * Bug fix: Removed unnecessary URL encoding in JsonHttpProxy  
* 4.0.0
  * Built as a Spring Boot application
  * NCubeManager converted from having static APIs to being a Spring injected instance (accessible through interface)
  * Enhancement: Changed way pull request data is accessed for efficiency.
  * Enhancement: Added search options for start and end create date parameters to cut down on cubes searched.
  * Bug fix: NCubeController - promoteRevision calls updateCube directly and saveJson loop
  * Bug fix: Update n-cube changed flag during fast foward based on whether sha1 matches headSha1
* 3.6.17
  * Bug fix: Update n-cube changed flag during fast foward based on whether sha1 matches headSha1
* 3.6.16
  * Bug fix: Added delta processing for meta-properties on n-cube, axis, and column.
* 3.6.15
  * Bug fix: Batch updating reference axes would remove transforms
* 3.6.13/3.6.14
  * Enhancement: Updated reference axes transforms so they won't execute code on the server (support for transforms that execute code remains)
  * Enhancement: Axis supports a new ValueType (CISTRING - case insenstive string)
* 3.6.12
  * Bug fix: Committing merged cube into branch was not resetting the change flag in the case when the n-cube SHA-1 was the same as the HEAD n-cube's SHA-1.
* 3.6.11
  * Bug fix: Duplicate cube was not setting changed flag.
* 3.6.10
  * Bug fix: Merge accept theirs incorrectly setting head_sha1 and changed flag.
* 3.6.9
  * Bug fix: Merge column order delta would overwrite all column changes on the axis.
* 3.6.8
  * Bug fix: Contains search now searches column values for reference axes.
  * Bug fix: Contains search now does not return a result when the text matches only the cube name.
  * Enhancement: Greatly improved speed of getting all reference axes.
  * Enhancement: Added ability for admins of an app to impersonate users to debug user- or group-specific issues.
    * Note: All database transactions use real user for a proper audit trail.
* 3.6.7
  * Enhancement: Easily remove a transform from a reference axis
  * Enhancement: NCube serialized through json-io now brings along ApplicationID
* 3.6.6
  * Enhancement: Added custom reader and writer for NCube when used with json-io.
* 3.6.5
  * Enhancement: Rewrite copy branch in persister to allow a thin copy of branch instead of with full history.
* 3.6.4
  * Enhancement: Create NCubeConstants
* 3.6.3
  * Enhancement: Re-ordering of columns on a non-sorted axis are now handled in all cases, API: `DeltaProcessor.getDeltaDescription()` and `NCube.mergeDeltas()`.  Reorder column delta's only show up when there are no outstanding `ADD` or `DELETE` deltas for the same axis.
* 3.6.2
  * Enhancement: Added additional information to the output map - for each call to `ncube.getCell()`, `at()`, or `go()`, if an input coordinate fails to bind to an axis value, and instead bind to the Default column (or completely misses [`CoordianteNotFoundException` case]), the n-cube name, axis name, and input bind-value are added to a list.  This list grows as cells call other cells until it pops-the-stack to the original call.  Use the `RuleInfo.getUnboundAxesList()` and `.getUnboundAxesMap()` to see these values. `RuleInfo.getUnboundAxesList()` shows them in order of occurrence, whereas `.getUnboundAxesMap()` packages this information up by n-cube name and axis name.
* 3.6.1
  * Bug fix: In `VersionControl` - When user modified cube, then deleted it, and there was no change in head, it was being incorrectly marked as a conflict.
  * Bug fix: Fixed bug in self healing code for rule names.
* 3.6.0
  * Columns on a rule axis must have a name.  The name must be unique on the axis.  This is now enforced with an IllegalArgumentException.
  * When a new branch is created, sys.permissions is set to allow UPDATE action by default.  @tpollack 
  * Re-ordering support added for delta/merge.
  * Bug fix: NCubeManager.updateAxisMetaProperties() was temporarily not working on a non-reference axis.  Fixed and test added.  @jsynder4 
* 3.5.6
  * Bug fix: When merging updated reference axis, the cells from deleted columns were being attached to the default column if present.
  * Bug fix: When merging reference axis, the column meta-properties were being overwritten from the new column on the updated reference.  Now those properties are brought over, and then the existing meta-properties are overlaid.
  * Bug fix: When merging cells, if the cell was not able to be located by iD (same id on both ncubes), then it was failing to use its old-id to new-id map for locating the cells on the new (transmitting changes) ncube.
* 3.5.5
  * Improved the robustness of `DeltaProcessor.getDelta()`.  Renaming a colum in case only now supported.  @jsnyder4
  * Improved the robustness of `DeltaProcessor.getDeltaDescription()` API.  It handles adding and removing the default column on regular or reference axis, detecting meta-property changes.
  * Improved the robustness of `NCube.mergeDeltas()` API.  It handles applying delta changes in many more cases, and makes attempts to locate target items first by ID, and if not found, by value.
* 3.5.4
  * Enhancement: JDBC statement fetchSize is set before query is executed, and ResultSet uses same value.  Set to 1,000.
* 3.5.3
  * Bug fix: When adding the same reference axis twice or more to an n-cube strange things would happen - due to column IDs not being set differently.  Rare, but sometimes it makes sense to use same reference axis more than once on the same n-cube.
  * Bug fix: Allow the default column to be deleted from a reference axis.
* 3.5.2
  * Enhancement: Rule Orchestration support added.  Rules can orchestrated three (3) new ways in addition to the existing two (*all* or *start with named*).  Note that orchestration is supported for n-cubes with one or more rule axes.  Pass the orchestration argument by associating it to the rule axis name.  In the examples below, the rule axis is named *ruleAxis*
    * Orchestration #1: Example: `.getCell([ruleAxis:['br1', 'br4', 'br7', 'br1'], state:`OH`])` or `.at(...)` will select the named rules in the listed order for execution. The rules are passed in a `Collection<String>` names of the rules.  Each of the selected rules will have their associated conditions run, and if evaluated to `true`, associated statement will be executed.  A rule can be listed more than once and it will execute for each time listed.  The order of the Collection dictates the execution order of the rules.
    * Orchestration #2: Example: `.getCell([ruleAxis: { Axis axis -> List<Columns> columns; ...; return columns}, state:'OH']` will select the rules returned by the passed in `Closure`. The Closure takes one argument, the `Axis`. It is the responsibility of the closure to interact (iterate, filter) the` Axis` for `Column` instances and return those in a `List<Column>`.  A Column can be placed into the List more than once, and in any order.  The returned List is the orchestration order that will be used for executing the selected rules.
    * Orchestration #3: Example: `.getCell([ruleAxis: constraintMap, state:'OH']` will select the columns that have all of the meta-property keys and values from the passed in constraint `Map`.  If the value of a constraint is Axis.DONT_CARE, then only the meta-property key must be present.  The filtered rule set will be executed in the order the rules are listed on the rule axis.  A rule column will be selected once or not at all.  Unlike the other two orchestrations which allow unlimited ordering, and repeating of rules, this option filters the rules by meta-property.
  * Enhancement: Adding axis no longer clears cells.  New axes are added with a Default column. Existing cells are placed in the default column of the new Axis.
  * Enhancement: When deleting a branch, the 0.0.0 branch is also deleted.  Only non-HEAD branches can be deleted.    
  * Added additional information on input.* for reference axis transforms.
    * 'refCube' is a reference to the Cube that contains the referenced axis.
    * 'refAxis' is a reference to the Referenced Axis on the referenced cube
    * 'referencingAxis' is a reference to the referencing Axis (the one being built from the transformation's output.columns Collection
  * AddColumn(Column column) added so that an existing column (e.g. from a Referenced Axis) can be added en masse.  The code will attempt to re-use the existing ID, but if it matches an ID of an existing column, then an ID will be generated from the value of the column.
* 3.5.1
  * Bug fix: NCube.sha1() now takes reference axis meta-properties into account.
  * Bug fix: NCube.hydrateCube() was not converting the value side of reference axis meta-properties from JsonObject to CellInfo.  
* 3.5.0
  * Reference Axis columns can have meta-properties added, removed, etc.
  * Parallel compilation for Groovy expressions.  
  * Deprecated methods removed.
* 3.4.122
  * Refinement: To add meta-properties, just use the standard APIs to add them to the Column instance that represents the default column on an axis.  In the JSON format, they are stored on the Axis meta-properties prefixed with 'd3fault_c0lumn_*'.  However, all APIs, including RESTful APIs expect them to be read and written via the standard meta property APIs.
  * Enhancement: Parallel compilation has been added, and the L3 cache work removed.  There are too many cases when a consumer would have to know when to clear their L3 cache, that it would have been burdensome on the author to answer many questions related to when and why.  The parallel compilation will greatly speed up the 'warm up' phase of the application after a server restart.
* 3.4.121
  * Enhancement: default value can be added to a `Default` column.  To do so, add a meta-property named `d3fault_c0lumn_default_value` to the axis containing the `Default` column to which you want to add a default value.
  * Enhancement: Axis ID's are now written to the JSON formats.  If they are not present, the `Axis` ids are number 1 through number of axes, in order.
* 3.4.120
  * Enhancement: When `NCUBE_PARAM.tempDir` is not set, the L3 cache is stored in memory.  With this change, developers who have not yet set their `tempDir`, won't have a bunch of .class files in an unknown location.
* 3.4.119
  * Bug fix: all compile code paths setRunnableCode().
* 3.4.118
  * L3 Cache implementation complete.  Dynamically compiled code within n-cube cells is now written out to a temp folder and re-loaded (instead of being recompiled).  Set the `NCUBE_PARAMS.tempDir` value to where you would like the compiled .class files to go.  If not set, they will be placed in the system property 'java.io.tmpdir'.
* 3.4.117
  * Enhancement: When updating an n-cube, if the update makes the n-cube's SHA-1 match the SHA-1 of the HEAD n-cube it was based on, reset the dirty (changed) flag to 0 (not changed).  If someone manually edits an n-cube to get back to the same state it was when it was pulled from HEAD, it will reset the dirty flag - same as modern IDEs do when you edit the file and it matches it's original state.
  * Enhancement: When updating your branch from HEAD, if an n-cube in your branch is fast-forwarded (meaning that it now matches HEAD because of a change someone else committed to HEAD), the changed flag on the n-cube in your branch is cleared.
* 3.4.116
  * Remove L3 cache (turn it off until it is completed)
  * Inside `NCubeManger.getUrlClassLoader()`, duplicate the input coordinate before calling `.getCell()` on the `sys.classpath.cube`. Also, pass a dummy output Map.  This way, `userId` and `env_level` do not end up on utilized scope.
* 3.4.115
  * Bug fix: DeltaProcessor was not merging columns of other axes, when there was a reference axis.
  * Bug fix: DeltaProcessor was incorrectly reporting a difference when there was a reference axis present with no changes.
* 3.4.114
  * tag matching more robust for Strings and other data types
* 3.4.113
  * tag processing to support CellInfo 
* 3.4.112
  * Enhancement: InvalidateCoordinateException added (it is a subclass of IllegalArgumentException and is thrown when a coordinate does not have all of the required axes).  The exception contains fields to indicate which ncube and what is missing.
  * Dynamically loaded classes are compiled and cached.  More work to come - specify location of cache. 
  * `NCubeManager.search()` now allows the returned `NCubeInfoDto` list to be filtered by a set of tags.  `NCubes` that specify the meta-property `cube_tags`, which is a comma and/or space separated list of tags, will be matched against a list of tags passed in the `search()` options. The `NCubeManager.search()` option `NCubeManager.SEARCH_FILTER_INCLUDE` key is mapped to a comma and/or space separated list of tags.  NCubes that have these tags will be returned.  If no tags are specified for the include option, then all NCubes are included (other filtering will still be applied). Also, `NCubeManager.SEARCH_FILTER_EXCLUDE` can be set as well. Any `NCubes` that have a tag that is on this list, will not be returned.  The exclude filter will override the include filter. In addition to using a space or comma separated list to specify tags, tags can also be specified a `Collection` of `Strings`.
 
    ```groovy 
    Map options = [:]
    options[(NCubeManager.SEARCH_FILTER_INCLUDE)] = 'foo bar, baz'
    options[(NCubeManager.SEARCH_FILTER_EXCLUDE)] = 'qux'
    
    // Only cubes with the `cube_tags` including `foo`, `bar`, or `baz` will be 
    // returned, however, if the cube has the tag `qux` it will not be returned.
    NCubeManager.search(appId, null, null, options)
      
    // The search could be further refined by including a cube name
    // pattern, as well as a 'contains' pattern.  In this case, all
    // criteria must be matched for the NCubeInfoDto to be returned.
    ```
        
* 3.4.111
  * Bug fix: when only the cache flag is changed on a cell, it should show up as a cell delta (difference).
* 3.4.110
  * Bug fix: when loading by SHA-1, the version and status should not be ANDed in (a CUBE with the same SHA-1 may not changing as versions increase.)
* 3.4.109
  * Bug fix: when merging from another user's branch and 'accepting their changes' over yours, the 'changed' flag in your branch was not being set to their changed flag value.  This issue manifests as that file not showing up in your commit box when committed to HEAD.
* 3.4.108
  * Enhancement: All dynamically compiled classes (`GroovyExpression` cells) are now cached in the temp folder under /target/SHA-1.class. The SHA-1 value is derived from the groovy source code, plus the JVM target version, plus a true/false indicating if the code was compiled in debug (true) or not (false).
  * Use the `NCUBE_TARGET_JVM_VERSION` environment variable to set the JVM version (e.g., "1.8" or "1.7").  Default is 1.8
  * Use the `NCUBE_CODEGEN_DEBUG` environment variable to instruct compilation in debug or non-debug mode. Use "true" for debug, "false" for non-debug.  Default is false. 
* 3.4.107
  * Bug fix: Merging axis columns when there was a Default Column, failed.
* 3.4.106
  * Bug fix: Code that locates 'rollback' revision now locates across versions / releases.  
  * Enhancement: Date comparison used in locating 'rollback' revision needed to be 'less than or equal' not 'equal' because the test cases could run so fast that a millisecond time change did not occur causing a false failure.
* 3.4.105
  * Enhancement: Newly added columns added to the same axis (in the n-cube-editor) will have unique ids.  This improves n-cube merging.
  * Bug fix: displayOrder was not being set correctly on newly added columns.
* 3.4.104
  * Enhancement: `NCubeJdbcPersister.mergeAcceptTheirs()` now handles both HEAD and non-HEAD branches.
  * Bug fix: `VersionControl.mergeCubesIfPossible()` now correctly looks up HEAD cube SHA-1, as opposed to incorrectly looking in the branch.
* 3.4.103
  * Performance improvement: Further improve performance of permissions checks.
* 3.4.102
  * Performance improvement: Sped up performance of `NCubeManager.getCube()` (because it can be called so frequently.)
* 3.4.101
  * Bug fix: when merging n-cubes, it was looking in the branch, not HEAD branch, for finding the base HEAD n-cube (computing the HEAD delta).
* 3.4.100
  * Bug fix: Support for updating branch from a single HEAD cube.
* 3.4.99
  * `NCubeManager.clearCache()` now clears the permissions cache.
  * Bug fix in update branch code.
* 3.4.98
  * Significant improvement to the version control APIs.  APIs exist for getting changes between a branch and HEAD, HEAD and branch, as well as branch to branch.
  * Performance improvement: Permission checks are now performed more quickly (cached short-lived per user).
* 3.4.97
  * `CdnClassLoader` supports Grapes (dynamic class loader).  White-list of accepted domains must be specified (via `CdnClassLoader` constructor or environment variable `NCUBE_ACCEPTED_DOMAINS`).
  * When a cell is set to `null` (meaning it exists with 'key' for it, but the associated value is null), the JSON version of that looks like `{"type":"string", "value": null}` as opposed to an empty cell which is `{"type":null, "value":null}`
  * Advice that matches an n-cube that has no method specified, will match the run() method, allowing support for Advice around expressions.
* 3.4.96
  * `CdnClassLoader` without Grapes support, but with resource cache (relative to full qualified URL map).
  * Uses Groovy 2.4.7
* 3.4.95
  * `CdnClassLoader` supports dynamic class loading (Groovy Grapes).
  * Uses Groovy 2.4.7
* 3.4.94 
  * `CdnClassLoader` same as in 3.4.93, plus `@CompileStatic` added, and `findClass()` always throws `ClassNotFoundException(name)`.
  * Gauva imports removed from `GroovyExpression`'s 'wrapper'
  * Uses Groovy 2.4.3
* 3.4.93 
  * `CdnClassLoader` restored to version from back in Feb 2016.  This fixes performance issues, but prevents code from using Groovy Grapes (`@Grab`).
* 3.4.92
  * `CdnClassLoader` looks first in local cache / parent class loader, and if not found, then does a super.findClass().  It was spamming the network for local classes when a URL was in the classpath.
* 3.4.91
  * NCubeManager.updateBranch(appId, Object[] cubeNames, String sourceBranch) added.  This API allows a subset (cubeNames) to be updated from HEAD (or source branch - not yet supported, but coming soon)
  * NCubeManager.updateBranch(appId) is also available, in which case it acts as before, all cubes that can be updated, will be.
  * NCubeManager.updateBranch(...) returns adds, deletes, updates, merges, and conflicts.  Before adds, updates, and deletes were all considered 'updates'.
  * `CdnClassLoader` only looks for classes remotely, if and only if, the system property (or environment variable) NCUBE_GRAPES_SUPPORT=true.   
* 3.4.90
  * NCubeManager.getHeadChangesForBranch() added to allow fetching the 'update' changes from HEAD (only fetches the change list, does not auto-merge them).
* 3.4.89
  * Meta-properties on columns now 'pull through' on Axis reference.
  * HtmlFormatter differentiates null as a cell value from an empty cell.
  * NCubeJdbcPersister now retrieves full revision history when branch is HEAD (all versions).
* 3.4.88
  * Packaging of JavaDoc into javadoc.jar not groovydoc.jar
* 3.4.87
  * Minor tweak [removed one use of LOWER()]to main SELECT statement in the NCubePersister which fetches n-cubes matching various patterns.
* 3.4.86
  * Rename cube - now allows name to be only changed by case.
  * Bug fix: Meta-property values that have the URL or CACHE flag set to true now retain the setting.
* 3.4.85
  * The value-side of meta-properties on n-cube, axis, or column can now be any Java primitive type, String, Date, BigDecimal, BigInteger, Point2D, Point3D, LatLon, byte[], or any CommandCell     
* 3.4.84
  * A default cell value can be specified by a column meta-property ('default_value').  If columns on different axes specify a default value, then the value at the intersection is the same as the column default if the intersecting columns have the same value, otherwise the n-cube level default is returned.
  * The priority for cell value is 1) specified cell value, 2) column-level default, 3) n-cube default, 4) passed in default value to `at()`, `getCell()`.
* 3.4.83
  * `CdnClassLoader` updated to allow Groovy Grape annotations to fetch external content.
  * `CdnClassLoader` caches resource URLs (relative URL Strings that were expanded to fully qualified URLs against the classpath).  These are cleared when the class loader cache is cleared.
  * `CdnClassLoader` caches classes (dynamically loaded classes - using Groovy's @Grab as well as failed attempts [ClassNotFoundException]).  These are cleared when the class loader cache is cleared.
  * `CdnClassLoader` cache is per `ApplicationID`, therefore it's internal caches are non-static (NCube uses a classpath per ApplicationID - allowing for variations in the same class between versions - multi-tenant support).
* 3.4.82
  * Content search now supports wildcards.
  * Grape annotations extracted from inline Groovy to outside class definition.  This is to support Groovy's @Grab (dependency support). Additional changes forthcoming.
* 3.4.81
  * Fixed column ambiguously defined issue with updated search query.
* 3.4.80
  * Improved search query for SQL persister (uses left outer join instead of sub-select.  Sub-select was causing flip-flopping execution plan with Oracle query optimizer).
* 3.4.79
  * Converted remaining .java files to .groovy
* 3.4.78 
  * Transaction ID shared across persister APIs when necessary to bundle persister calls into same transaction.
  * Removed code related to generating multiple n-cube tests at once.
  * Converted NCubeTest code to Groovy
  * Removed StringValuePair class. NCubeTests now use CaseInsensitiveMap instead of Array of Map Entries.
* 3.4.76
  * Transaction ID added to all batch queries (Commit, Rollback, Delete, Restore, Update).  The ID is a unique ID that is added to the notes of each n-cube involved in the transaction.  This allows searching for all n-cubes with the same transaction ID.
* 3.4.75
  * Many performance optimizations
* 3.4.74
  * getCube(cubeName) API available to expression cells (inherited from NCubeGroovyExpression) now allows an optional 2nd argument whether the API should return null or throw an exception if the named cube does not exist.
  * Reduced the amount of memory used to store the Columns on an Axis.
* 3.4.73
  * 'at()' and 'go()' added to Regular expressions that scan for n-cube names
  * Used Groovy default arguments to eliminate multi-argument overloaded methods
  * Added API ncube.getNumPotentialCells() which returns the maximum number of cells in the hyperspace.
  * Reduced the definition of regular expressions to a shorter Groovy-style
  * Added many unit tests
* 3.4.72
  * Changed the internal storage of n-cube's cell keys to reduce their storage requirements.  Memory consumption by cell keys reduced by half.
  * Groovified NCube (from .java to .groovy) [@CompileStatic used to maintain full execution speed]
* 3.4.71
  * NCubeManager.copyBranch() added - copy from one ApplicationID to another ApplicationID (all cubes).  The target branch is always copied to in SNAPSHOT mode.  The target branch must be empty.
  * NCubeManager.getBranchCount() added.  This API will ask the persister directly how many n-cubes are in a particular branch.
  * CellInfo as Map - Converts a CellInfo into a Map instance
* 3.4.70
  * Performance enhancement: Permissions checks are faster
  * Persister logging showing method names and key arguments
* 3.4.69
  * Performance enhancement: Duplicate cube does not test for need of creating permission cubes if source and target ApplicationID are the same
  * Log persister APIs and times to correlate to REST calls (1st cut)
* 3.4.68
  * Performance enhancement: Only create cube and duplicate cube need to possibly create permissions cubes.  This check was being done on all updates, when it only should be done on create / duplicate.
* 3.4.67
  * Moved lock check code into separate call from assertPermissions.
* 3.4.66 
  * Performance enhancement: Ensure that sys.lock is never checked inside loop (lockBy value is obtained before any loops).
* 3.4.65
  * Simplified permissions checks
  * Changed NCubeManager cache to only cache NCube as opposed to NCube or NCubeInfoDto.
  * Changed NCubeManager cache - hid internals of .toLowerCase()
  * SQL quries always use LOWER() on n_cube_nm (used to only be Oracle)
  * Ensured that sys.lock is never cached
* 3.4.64
  * NCubeManager.releaseVersion(), check for SNAPSHOT versions removed (SNAPSHOT version will exist when this is called.)  Release check is still made.  
  * Delay removed.
* 3.4.63
  * tenant_cd compared with equals (=) and RPAD().  In a future release, the RPAD comparison will be dropped.
  * moveBranch() and releaseVersion() added to NCubeManager so that the release process can be done iteratively (looping through branches before calling releaseVersion() to prevent massive database update).
* 3.4.62
  * Fixed release cubes to NOT set the SHA1 to null on the HEAD branch
  * CREATE_DT needs to always be now.
* 3.4.59
  * Trim whitespace from userId in NCubeManager, because HTTP header source (or other sources) may surprise you with a trailing space, causing permissions lookups to fail.
* 3.4.49-58
  * Deubgging versions
* 3.4.48
  * Revert releaseCubes() / moveBranch() changes
* 3.4.47
  * Bug fix: Merging n-cubes with reference axes, need to handle both head to branch and branch to head.  More tests added.
* 3.4.46
  * Bug fix: Merging n-cubes with reference axes was not working correctly.  The HEAD cube's reference axis was not getting updated with the updated reference version.  Also, the 'sorted/not sorted' setting was not being auto-merged. 
* 3.4.45
  * Admin permissions are required to call clearCache().
* 3.4.44
  * Bug fix: Updating the version number of a transform cube was throwing an error.
  * Added check to Batch Update Reference Axis so that n-cubes that have been hand edited to an incorrect state, will be ignored (but logged).
* 3.4.43
  * Additional check added to NCubeManaer.releaseCubes() to ensure that the new version does not already exist.
  * NCubeJdbcPersister updated to use triple double quotes so that ${methodCall()} can be used instead of using string concatenation (+)
  * bug fix: duplicateCube() now auto-creates the persmissions cubes if the new cube causes a new app to be created.
* 3.4.42
  * During release of an Application, a sys.lock n-cube is add/updated to indicate that the release process is running and all mutable operations are blocked by it. 
* 3.4.41
  * bug fix: NCubeManager's constants were inadvertently made private when it was converted from Java to Groovy.  They are now public.
* 3.4.40
  * Added getMap() API that takes an output Map and default value.
* 3.4.39
  * Added branch permission support.  Users can elect to allow others read/update access to the n-cubes in their branch.
* 3.4.38
  * Added permissions checks to NCubeManager API.  If the `sys.usergroups` and `sys.permissions` n-cubes exist in an application, they will be consulted to determine whether or not the current user can execute the given API.  In addition, lists of cubes will be filtered based on these permissions.
* 3.4.37
  * Bug fix: Axis.updateColumns() should not allow duplicates - 2nd way found and fixed.
* 3.4.36
  * Bug fix: Axis.updateColumns() should not allow duplicates.
* 3.4.35
  * Bug fix: NCubeManager.updateReferenceAxes() must use RELEASE / HEAD as the status / branch. 
* 3.4.34
  * Added NCubeManager.updateReferenceAxes() which allows batch updating reference axes.
  * Extracted n-cube schema from JUnit test to it's own .sql file. 
* 3.4.33
  * Added NCubeManager.getReferenceAxes(appId), which returns all the NCube/Axis pairings as List<AxisRef>.  AxisRef contains the source (pointing) appId, cube name, and axis name, as well as the target app, version, cube name, and axis name, plus the optional transformation reference info.
* 3.4.32
  * New at() and go() APIs available on the NCubeGroovyExpression (cell).  These allow you to target n-cubes in other applications without referencing the NCubeManager.
  * Synchronization lifted for URL resource fetching (the serialization portion).  The resolution of the URL (relative to absolute) remains synchronized per URL String interned, e.g. parallel on different URLs, serial on a given URL.  
* 3.4.31
  * mergeAcceptMine() and mergeAcceptTheirs() can now process an array of cubes.  Makes it easy for front ends to allow user to merge a bunch of cubes at once.
  * Updated to use json-io 4.4.0.
* 3.4.30
  * Updated to pick up new version of java-util (1.20.5).
* 3.4.29
  * Input key tracking now available.  After a call to .getCell(), fetch the RuleInfo from the output Map and call ruleInfo.getInputKeysUsed() and it will return all the scope keys (Strings) that were referenced with either a .get() or a .containsKey().  This includes keys referenced from conditions on a Rule axis as well as meta-properties that are expressions.
* 3.4.28
  * Updated: removed NCubePersister.getAppVersions() - use getVersions()
  * bug fix: GroovyMethod cells were returning always as cacheable = true
* 3.4.27
  * Updated: NCubeManager.getAppVersions() only looks at app and tenant
  * Updated: NCubeManager.getVersions() only looks at app and tenant
* 3.4.26
  * Added NCubeManager.getBranches(appId), which looks at Tenant, App, Version, and Status to filter branch list.
  * Added NCubeManager.getVersions(String app) which returns a Map with two keys, 'SNAPSHOT' associated to List<String> of all SNAPSHOT version numbers, and 'RELEASE' associated to a List<String> of all RELEASE version numbers.
  * Changed NCubeManage.getAppNames(tenant) which returns all application names for the given tenant.
  * Future: NCubeManager.getAppVersions() will likely be dropped. 
* 3.4.25
  * bug fix: Axis.updateColumns() was dropping the Default column (not re-indexing it), causing cells associated to the default column to be orphaned.
* 3.4.24
  * When an n-cube is loaded, orphaned cells are now logged when found, but no longer throw an exception.  A cell can become orphaned if the Reference `Axis` it points to were to be modified.  Next version will not allow reference axis to non-RELEASE version and this becomes a mute point.
  * Enhancement: `ncube.breakAxisReference()`.  This API breaks the reference and effectively copies columns of the referenced axis to the referring axis.  
  * bug fix: The `CdnDefaultHandler` now ensures that it is not adding the same value more than once to the same axis.  Before, an `AxisOverlapException` was being thrown if more than one thread went after the same resource at the same time.  The blocked threads would still attempt to add the column to the axis.
  * bug fix: Situation where deadlock could occur between the `synchronized(this)` in `UrlCommandCell` and the `synchronized(GroovyBase.class)` in the `GroovyBase` compile.  The synchronization around compile is now tightened up against just the compile (parseClass) method, which does not re-enter any of n-cube code.  Further, the synchronization that was done at the execute() level in `UrlCommandCell` has been removed, and instead the synchronization is now around the URL resource resolution and resource fetching (using the String URL as the lock), the only places where dead-lock was occurring.
* 3.4.23
  * Enhancement: Reference Axis support added. Now, an axis can be defined once in a single cube (for example, all US states), and then that axis can be re-used on other n-cubes without redefining the axis (nor duplicating the storage).  Changing the original axis, will change all references.  Very use for 'availability' matrices (e.g. "which products are available by state"), managing 'exclusivity' between items ("which items work with each other"), etc. 
* 3.4.22
  * Enhancement: All axis types now load, delete, and update in `O(1)` or `O(Log n)`. They find within `O(1)` or `(O Log n)` excluding RULE cubes, where the conditions are linearly executed.  `Date` and `Number` axisValueTypes on `NEAREST` access in `O(Log n)`, the others are linear.
  * Enhancement: The n-cube merge process (`DeltaProcessor`) now handles more cases by locating columns by value, not ID (except with a RULE column that has no name).
  * For code executing in a 'exp' cell, use `at()` to pass on the current input and `go()` to start with a new map.  Both take a `Map`, but `at()` starts with the current input, whereas `go()` requires it to be fully built-up. `at()` is normally the API you want to fetch content from (at) another cell.
  * bug fix: When using a `GroovyTemplate`, if your code running within the template attempted to access a relative URL, it was not using the classpath from `sys.classpath` to anchor it.  Now, it uses the sys.classpath defined `CdnClassLoader` to anchor it.
  * `NCubeGroovyExpression` and `NCubeTemplateClosures.groovy` have two new APIs on them to allow quick and easy access to fetching content from a URL.  The `sys.classpath` entries will be used if these are relative.
  * Guava added as a dependency to the pom.xml file.
* 3.4.21
  * Renamed APIs added in 3.4.20 from 'at' to 'go'.
* 3.4.20
  * Within an n-cube `GroovyExpression` cell, at(Map coord, String cubeName [default this cube], Object defaultValue [default null]) can be used to reference another cell in same or another cube.  Use `at()` as `runRuleCube()`, `getRelativeCubeCell()`, and `getRelativeCell()` will be deprecated.
  * Within an n-cube `GroovyExpression` cell, atCoord(Map coord, String cubeName [default this cube], Object defaultValue [default null]) can be used to reference another cell in same or another cube.  Use `atCoord()` as `getFixedCell()` and `getFixedCubeCell()` will be deprecated.
* 3.4.19
  * Enhancement: `getCell()` now takes an optional parameter of defaultValue.  This is an additional way to provide a default value for when there is not cell at the passed in coordinate.
  * `getRequiredScope()` updated to take input and output Maps.  Because required scope can be an expression, this allows additional scope to be supplied to the expression.
  * `getOptionalScope()` updated to take input and output Maps.  Because optional scope can be an expression, this allows additional scope to be supplied to the expression.
* 3.4.18
  * `NCube.updateColumns()` now takes a String Axis Name as a `Collection` of Columns, rather than accepting an `Axis` which was not expected to be in proper order.  Simimlarly, the `Axis.updateColumns()` API now takes a `Collection` of `Columns`.
  * Continued work on Axis in support of a Reference Axis option.
* 3.4.17
  * Delta processing methods moved from `NCube` to `DeltaProcessor` class.  Use the static public methods on `DeltaProcessor` like this: `DeltaProcessor.getDelta(ncube1, ncube2)`, etc. 
* 3.4.16
  * Bug fix: `getTestDate()` failing.  Need to use JDBC-style API to access test_data_bin instead of pure Groovy approach of acecss (row.getBytes() not row['test_data_bin']) 
* 3.4.15
  * Enhancement: Cubes can now be merged from one branch to another (before merges were only between HEAD and branch).
  * Changed persister to use 'sub-select' statements instead of 'left outer joins' when locating highest revision number cube.  Seeing which of the two approaches is faster in a product environment.
* 3.4.14
  * Finalized test build-out in preparation for 3.5.0 release
  * Enhancement: Default columns now merge in (and out) along with cells associated to them.
* 3.4.13
  * The rest of the column merge tests added.
  * Added check to ensure that an axis with a duplicate ID cannot be added to the same n-cube.
  * Removed deprecated 4-argument `ApplicationID` constructor (it existed before there was branch support).
  * Bug fix: When merging rule axis and there was a column update (condition changed), it was merging it as a remove.
* 3.4.12
  * Bug fix: Merging columns between two cubes where they both added the same column value and had non-conflicting cell changes was getting reported as a merge conflict.  This is fixed.
  * More merge tests added, still more to come.
* 3.4.11
  * All SQL queries now include the originating method name in a SQL comment before the query text.  Helpful for performance monitoring.
  * `NCubeJdbcPersisterAdaptor` moved to Groovy and updated to use lambda function.  This removed all the boiler plate code and makes the Adaptor code much smaller.
  * Binding class updated to provide public API access to ALL of its fields including depth and value.
  * Added another test for merging columns.  Many more tests to come.
* 3.4.10
  * Increased robustness of colum merge.  Rule axes use rule name for locating rules and fall back to ID.
  * Uniqueness of rule names enforced - per axis.
* 3.4.9
  * Update / Commit branch - further increased instanes where automatic merge can be done (better rule axis support).
* 3.4.8
  * Update / Commit branch - increased instances where automatic merge can be done, including columns being added, deleted, or changed.  
  * Bug fix: When many threads accessed an expression cell at the same time, each thread was compiling the same code after it had its 'turn', rather than the first one getting it compiled, and then later threads picking up the compiled code.
  * Bug fix: When an expression cell is executed, the constructor and 'run()' method objects were being cached.  By changing the code not to cache these reflective objects, it eliminated an issue where a class cast exception was occurring on the same class (but loaded by different class loaders).  This was caused by a combination of different threads compiling a class, and the 'inflation-based' accessors that Java creates for reflective methods after 15 calls. 
* 3.4.7
  * Bug fix: `updateNotes()` and `updateTestData()` used SQL supported by HyperSonic and Oracle, but not MySQL.  Reverted to prior technique (2 queries - one to find max, one to update).
* 3.4.6
  * Added retry logic to URL resolution (tries twice - logs warning on each failed attempt).  If fails both times, an error is marked in the cell and it will not be tried again (Malformed URL, `sys.classpath` issue, etc).  
  * Added retry logic to URL content fetching (tries twice - logs warning on each failed attempt).  If it fails both times, future attempts at fetching will still be tried.
  * Added new JSON format that places the axes, columns, and cells in the JSON in a way that axes, columns, and cells are directly accessible as String keys in a `Map` - O(1).  Useful for sending to Javascript clients for quick access to the n-cube content.
  * Bug fix: Upating axis URL was not causing cube to be updated in database as SHA-1 was not being cleared.
  * Bug fix: `Column` order changes were not included in the SHA-1, causing no save to happen when only columns were re-ordered.
  * Bug fix: Parsing SET columns was failing in many cases.  JSON Format is used for `SET` columns as it is robust.  Requires `String` and `Date` variables to be quoted.  Instructions in NCE have been updated.
* 3.4.5
  * Bug fix on regex that parses import statements.  Import statements that were on the same line as code (code after the import statement) did not work.
* 3.4.4
  * `NCubeJdbcPersister` now supports batching for many APIs, including using batching via prefetch as well as SQL Update batching.  Completely re-written in Groovy to take advantage of Groovy's marvelous SQL support.  No checked exceptions reduces need for all the explicit SQL Exception handlers.  These are caught as runtime exceptions later.
  * `NCubeJdbcPersister` now works entirely with Lists of items instead of single items, where it makes sense.  This allowed batching support to be added for Delete, Restore, and Rollback.  Batching support added elsewhere in terms of SQL prefetch.
* 3.4.3
  * The `NCubeJdbcPersister` now allows for a `ConnectionProvider` that returns a null connection.  This can happen in a simple file-based persister, for example.
  * `NCubeManager.loadCube(NCubeInfoDto)` loaded the cube by id (parameter overkill).  The API is now `NCubeManager.loadCubeById(long id)`.  Useful for getting a specific revision of a cube.  User picks from revision list, code then loads the revision cube by ID.
* 3.4.2
  * Removed use of JDK 1.8 specific API to maintain 1.7 compatibility.  
  * Removed redundant API from NCubeManager (getCubeRecordsFromDatabase - use search() instead).
  * Fixed issue where cast of ClassLoad to GroovyClassLoader needed to be instanceof checked to prevent ClassCastException.
* 3.4.1
  * Improved exception handling of n-cube. When an exception is known (e.g. `CoordinateNotFound`) it is thrown as is. All unknown exceptions are caught, the n-cube call stack is added, and then it is rethrown in `CommandCellException`.  Call `.getCause()` on this exception to determine underlying exception.
  * All `CommandCell` related code and `CellInfo` converted from Java to Groovy.
  * Moved `recreate()` and `getType()` methods from `CellTypes` to `CellInfo`, and remove the CellTypes enumeration.
* 3.4.0
  * Added ability for n-cube Applications to define import list to make available to expression 'exp' cells / columns.  Add desired import classes to sys.prototype cube.  The cube has at least one axis (sys.property) and the column sys.imports.  The cell at this location returns a List of import classes or pacakges (do not include the 'import' keyword) and these packages will be added to the source of the compiled cell.
  * Added ability for n-cube Applications to define the class that expression cells inherit from (currently must be subclass of NCubeGroovyExpression).  Methods added to this class can be called in your source, allowing reduced source code size.  Add desired class name to sys.prototype cube.  On the sys.property axis, add a column sys.class and in the associated cell, place the String name of the class.  You can fully qualify the name, or use the shorter class name and add the package name to the import list (above bullet point).  NOTE: The class must be defined in the sys.classpath.
  * Added `NCubeManager.loadCube(appId, cubeName)` API which loads the cube from the persister (bypassing the cache).  It will cache the cube, but all calls to `loadCube()` will always use the persister to load.
  * Fixed issue where `NCubeManager.updateBranch()` was not skipped classes that you updated, but where not updated in the HEAD branch.  Nuisance issue, as it created additional revision of your modified cubes each time you ran update branch.
* 3.3.13
  * Update the 'UpdateBranch' code so that it handles the situation where the branch cube's SHA-1 matches the HEAD cube's SHA-1, yet the branch cube has a HEAD SHA-1 that no longer matches the HEAD.  This case can happen cubes are inserted into a branch directly in the database without going through the NCubeManager, leaving the headSha1 field null on that branch.  UpdateBranch detects this and Fast-Forwards the branch by simply updating the HEAD SHA-1 on the branch to be the same as the HEAD SHA-1.
  * Restore cube now adds the restored cube to the cache.  This may change in the future, as the n-cube-editor should not really be using the NCubeManager's cache, only a runtime n-cube instance should. 
* 3.3.12 
  * Removed looping-style APIs from persister (it should be focused on atomic changes) and moved that logic to the Manager so that all persisters leverage that code. These were the updateBranch (now updateCube), commitBranch (commitCube), rollbackCube (now rollbackCube).
  * Simplified coordinate names for columns that have a 'name' meta-property as they appear in a 'delta' difference description.
  * Made `NCube.getCoordinateFromColumnIds()` public.
  * Made some read-only getter APIs on `ApplicationID` public.
* 3.3.11
  * Bug fix: NPE was occurring when attempting to check two n-cubes for conflicts and the delta was null (non-comparable cubes).
* 3.3.10
  * Bug fix: Created, deleted and then restored cubes were incorrectly showing as conflicts, when there was no original head cube.
  * Bug fix: When choosing 'Accept Mine' in merge conflict resolution, the code was incorrectly pushing the branch cube to head.  Instead, it should have copied the head SHA1 to the branch so that it was updated for commit-overwrite on future commit.
  * Bug fix: NPE occurring when `Groovy Templates` (with empty content) were being scanned for cube-name references.  This happened during searching the cell content for cube references. Fixed.
  * Bug fix: NPE when computing SHA1 of column that had null value.  Granted, only the Default column should ever have a null, but to prevent NPE, null is converted to "" before .toString() for SHA1.
* 3.3.9
  * Bug fix: `HtmlFormatter` could throw an NPE when encoding the content of a cell.
* 3.3.8
  * Enhancement: Update Branch - no longer throws a BranchMergeException when there is a conflict.  Instead a Map is returned with keys of 'updates', 'merges', and 'conflicts'.  The 'updates' and 'merges' are now committed.  The conflicts are not committed and will therefore show up each time you run Update Branch until each one is resolved.
  * Enhancement: Rule condition parsing improved so that a condition on an 'expression' Axis can be passed in with the notation url|http://foo.bar.baxz.  The 'url' prefix is recognized and used to indicate that the subsequent text is a URL, not expression code.  Similarly, the prefix 'cache' can be used, which will indicate that the expression should be marked as cached.  Both 'url' and 'cache' can be combined --> url|cache|com/foo/bar/baz.groovy.  The order of 'url' or 'cache' prefix does not matter, and 0, 1, or both can be used. 
  * Bug fix: In the HTML view of an n-cube, rule condition formatting fixed when a rule condition was specified with a URL.  The anchor tag was including both the rule name and the URL (rule name should not have been included in the anchor tag).
  * The rule name in the HTML view is now highlighted in a such a way that the 'name:' text is no longer needed, making the condition look nicer as their is less text.  The rule name is set off from the page with a different background color.
* 3.3.7
  * `GroovyExpression` clears compiled class when cache=true (as it will only be used once).  Useful for cells containing expressions that returns Lists or Maps of data.
  * Added a small amount of padding to left and right side of column headers in the generated HTML.
  * Template API - increased APIs available to code running in `GroovyTemplate` replacement sections, e.g. `${ code }` and `<% code %>`.  APIs for `getCube()`, `getAxis()`, `getColumn()` as well as all Cedar Software APIs are imported so they do not need to be imported or qualified in your code. 
  * Bug fix: When an expression ended with '@foo[:]' and had another line of code below it, the preprocessor code dropped the newline causing this code not to compile.  The only work around was to add a semi-colon for the line.  This has been fixed.
  * Bug fix: `ContentCommandCell` now sets followRedirects flag (honors HTTP 301 / HTTP 302 redirect requests).
* 3.3.6
  * Restored Oracle specific code to allow for case-insensivity when comparing n-cube names.
* 3.3.5
  * Restore Oracle to it's default (case-sensitive) state.  This is temporary until the session-based case-insensitivity is introduced.
* 3.3.4
  * Fixed Oracle bug where name wasn't getting lowered correctly inside `NCubeJdbcPersister`
* 3.3.3
  * Default n-cube (table) level value - the default value can be a Groovy lookup expression, specified by URL or value, cache / not cached, etc.  The same value types as a cell are supported. 
  * Consolidated persister APIs to use search.
  * Updated Persister to be Oracle-aware so that n-cube names are handled case-insensitively.
* 3.3.2
  * Updated `NCubeManager.search()` API to be case-insensitive
* 3.3.1
  * Added API to allow retrieval of specific revision of an n-cube
* 3.3.0
  * Changed all `NCubeManager` APIs that returned `Object[]` containing `NCubeInfoDto`s to instead return `List<NCubeInfoDto>`.
  * Changed all persister APIs that returned `Object[]` containing `NCubeInfoDto`s to instead return `List<NCubeInfoDto>`.
  * Changed `NCubeManager.getAppNames()` and `NCubeManager.getAppVersions()` to return `List<String>` instead of `Object[]`.
  * These changes were necessary to prevent conversion from `List` to `Object[]` from occurring inside the database transaction, holding it open longer than necessary.
* 3.2.1
  * `NCubeReadOnlyPersister.loadCube()` API that took a long cube ID now takes an `NCubeInfoDto` instead, allowing the `NCubeJdbcPersister` to still use the n-cube ID, where as a test read only file persister may used fields from the `NCubeInfoDto` object instead.
* 3.2.0
  * This release adds complete support for branching.  All branch functionality is complete and unit tested, with > 98% code coverage.
  * Merge happens at cell - level - two people can work on the same cube without merge conflict if they change different cells.
  * The branch facility is implemented with the new branching APIs on `NCubeManager` (`createBranch`, `deleteBranch`, `updateBranch`,`merge`, etc.)
  * `NCUBE_PARAMS` is now read as either an environment variable or -D system property as a JSON map.  The keys in this map allow overriding the tenant, application, version, status, or branch.  Override support for other values may be added in the future.  This allows developer testing to switch Apps, verisons, etc., without having to change the `sys.bootstrap` cube.
  * All APIs that take a matching pattern on `NCubeManager` expect  * or ? (match any, or match one).  These are converted internally within the respective persister to yield the expected behavior.
  * Performance: Support for memoization (caching) of `GroovyExpression` results has been added.  If the 'cache' value for an 'exp' (`GroovyExpression`) cell is true, the cell is executed, and the return value is cached (NOTE: The values in the input Map are NOT used as a key for the cached value).
  * Performance: Cubes are stored as compressed `byte[]` (gzip) of JSON when using the JDBC persister.
  * Performance: Cubes are serialized from Streams from the database, reducing the working set memory required when loading a cube.
  * Performance: Removed many instances of 'synchronized' (used for read only cache) and instead using `ConcurrentMap.putIfAbsent()` API.
  * Performance: Failed requests for an n-cube are cached - performance enhancement.
  * Performance: Two database queries reduced to into one query on straight up getCube() call when the cube was not in the cache and needed to be loaded.
  * Performance: Setting/Getting 133,000 cells reduced by a factor of 3 - takes about 1 second on Mac Book Pro 2.4Ghz.  Used to take 3.2 seconds.
  * Internal `Map` containing all cells is now `Map<Set<Long>, Object>` where the key is a set of column identifiers on each axis.  Before it was actual `Column` instances - less flexible.
  * New API: ncube.getPopulatedCellCoordinates().  This returns all cells that actually have values in them.  
* 3.1.7
  * Performance: `NCubeManager.getCube()` - caches failed fetches so that subsequent retries do not hit database again and again.
  * Performance: `NCube.getCell()` - when accessing a non-`CommandCell`, not need to set up the context (`Map` containing `NCube`, `Input`, and `Output`) 
* 3.1.4
  * Range and Set parsing for `Axis` values less picky and much more robust.  Useful when input for these columns are passed in from a GUI.
  * All unit tests are now completely written in Groovy.
  * Any .groovy file that is used internally for the implementation of the library now uses `@CompileStatic` for improved speed.
  * Further development on `GitPersister` (not complete, unaccessible).
* 3.1.3
  * Bug fix: Fixed bug in rule engine where `Boolean.equals()` was being called instead of `isTrue()` - which uses proper Groovy Truth.  This bug was introduced in 3.1.1.
* 3.1.2
  * Bug fix: Tightened up regex pattern match that is used to expand short-hand relative references into `getCell()` calls.  This prevents it from matching popular Java/Groovy annotations in the source code wtihin an expression cell.
  * Started work on `GitPersister`
* 3.1.1
  * Bindings to rule axis with a name is O(1) - directly starts evaluating the named condition.
  * Rule axis now has `fireAll` (versus fire once).  Fire all conditions is the default and what previously existed.  If the `fireAll` property of the `Axis` is set false on a Rule `Axis`, then the first condition that fires, will be the only condition that fires on that axis.
  * `NCubeInfoDto` now includes the SHA1 of the persisted n-cube.
  * bug fix: HTML and JSON formatters handle when the cell contents are a classLoader, as in the case of sys.classpath after it has been loaded.
  * bug fix: rule's with condition of null are now converted to false, allowing the JSON cube that contained such a condition to be loaded.
  * Rule Engine execution performance improvement - evaluation of the current axis to column binding set stops immediately if the rule axis is not bound (for the current condition being evaluated).
  * Many new tests added, including more concurrency tests
  * Moved to Log4J2
* 3.1.0
  * All JUnit test cases converted from Java to Groovy.
  * Improvement in classloader management.  Initially, a classloader per App (tenant, app, version) was maintained.  This has been further refined to support any additional scope that may have been added to the `sys.classpath` cube.  This allows a different URL set per AppID per additional scope like a business unit, for example.
* 3.0.10
  * Attempting to re-use `GroovyClassLoader` after `clearCache(appId)`. Discovered that the URLs do not clear.
* 3.0.9
  * Internal work on classpath management.  Fixing an issue where clearing the cache needed to reset the URLs within the `GroovyClassLoader`.
* 3.0.8
  * Bug fix: Threading issue in `NCubeManager` during initialization.  `GroovyClassLoaders` could be accessed before the resource URLs were added to the `GroovyClassLoader`.
  * Bug fix: `CdnClassLoader` was allowing .class files to be loaded remotely, which 1) is too slow to allow (.class files are attempted to be loaded with HTTP GET which fails very slowly with a 404, and 2) is insecure.  Instead, a future version will allow a 'white-less' of acceptable classes that can be remotely loaded.
* 3.0.6 / 3.0.7
  * Changed `getDeltaDescription()` to return a list of `Delta` objects, which contain the textual difference as well as the location (NCube, Axis, Column, Cell) of the difference and the type of difference (ADD, DELETE, UPDATE).
* 3.0.5
  * Added `getDeltaDescription()` to `NCube` which returns a `List` of differences between the two cubes, each entry is a unique difference.  An empty list means there are no differences.
* 3.0.4
  * Test results now confine all output to the RuleInfo (no more output in the output keys besides '_rule').
  * Formatting of test output now includes `System.out` and `System.err`.  `System.err` output shows in dark red (typical of modern IDEs).
* 3.0.3
  * Added `NCubeInfoDto` to list of classes that are available to Groovy Expression cells, without the author having to import it (inherited imports).
  * Added checks to NCubeManager to prevent any mutable operation on a release cube. Added here in addition to the perister implementations.
* 3.0.2
  * Improved support for reading cubes that were stored in json-io serialized format.
* 3.0.1
  * `NCubeManager` has new API, `resolveRelativeUrl()`.  This API will take a relative URL (com/foo/bar.groovy) and return an absolute URL using the sys.classpath for the given ApplicationID.
  * Bug fix: test data was being cleared when an update cube happened.  The test data was not being copied to the new revision.
* 3.0.0
  * `NCubeManager` no longer has `Connection` in any of it's APIs. Instead a `NCubePersister` is set into the `NCubeManager` at start up, and it uses the persister for interacting with the database.  Set a `ConnectionProvider` inside the `Persister` so that it can obtain connections.  This is in preparation of MongoDB persister support.
  * Cubes can now be written to, in addition to being read from while executing.  This means that n-cube can now be used for transactional data.
  * Caching has been greatly improved and simplified from the user's perspective.  In the past, `NCubeManager` had to be told when to load cubes, and when it could be asked to fetch from the cache.  With the new caching strategy, cubes are loaded with a simple `NCubeManager.getCube()` call.  The Manager will fetch it from the persister if it is not already in it's internal cache.
  * Revision history support added. When a cube is deleted, updated, or restored, an new record is created with a higher revision number.  Cubes are never deleted.  This enabled the new restore capability as well as version history.
  * `NCubeManager` manages the classpath for each Application (tenant, app, version, status).  The classpath is maintained in the `sys.classpath` cube as `List` of `String` paths (relative [resource] entries as well as jar entries supported).
  * `NCubeManager` manages the Application version.  `NCubeManager` will look to the 0.0.0 SNAPSHOT version of the `sys.bootstrap` cube for the App's version and SNAPSHOT. This makes it simple to manage version and status within this single cube.
  * When loading a `GroovyExpression` cell that is specified by a relative URL that ends with .groovy, and attempt will be made to locate this class already in the JVM, as might be there when running with a code coverage tool like Clover.
  * `ApplicationID` class is available to `GroovyExpression` cells.
  * Classpath, Method caches, and so forth are all scoped to tenant id.  When one is cleared, it does not clear cache for other tenants (`ApplicationID`s).
  * Removed unnecessary synchronization by using `ConcurrentHashMap`s.
  * JVM now handles proxied connections.
  * Many more tests have been added, getting code coverage to 95%.
* 2.9.18
  * Carrying ApplicationID throughout n-cube in preparation for n-cube 3.0.0.  This version is technically a pre-release candidate for 3.0.0.  It changes API and removes deprecated APIs.
* 2.9.17
  * Updated CSS tags in Html version of n-cube
  * bug fix: Removed StackOverflow that would occur if an n-cube cell referenced a non-existent n-cube.
  * n-cube names are now treated as case-retentive (case is ignored when locating them, however, original case is retained).
  * Improved unit test coverage.
* 2.9.16
  * Rule name is now displayed (if the 'name' meta-property on column is added) in the HTML.
  * Updated to use Groovy 2.3.7 up from 2.3.4
  * Added more exclusions to the CdnClassLoader to ensure that it does not make wasteful requests.
  * getCubeNames() is now available to Groovy cells to obtain the list of all n-cubes within the app (version and status).
* 2.9.15
  * Added getCube(), getAxis(), getColumn() APIs to NCubeGroovyExpression so that executing cells have easy access to these elements.
  * Added many n-cube classes and all of Java-util's classes as imports within NCubeGroovyExpression so that executing cells have direct access to these classes without requiring them to perform imports.
* 2.9.14
  * Required Scope and Optional Scope supported added.  Required scope is the minimal amount of keys (Set<String>) that must be present on the input coordinate in order to call ncube.getCell().  The n-cube meta property requiredScopeKeys can be set to a Groovy Expression (type="exp") in order to return a List of declared required scope keys.  Optional scope is computed by scanning all the rule conditions, and cells (and joining to other cubes) and including all of the scope keys that are found after 'input.'  The required scope keys are subtracted from this, and that is the full optional scope. Calls to ncube.setCell() need only the scope keys that the n-cube demands (values for Axes that do not have a Default column and are not Rule axes).  The declared required scope keys are not required for setCell(), removeCell(), or containsCell().
  * The 'RUN' feature (Tests) updated to use custom JSON written format, insulating the code from changes.
  * The 'RUN' feature obtains the Required Scope using the new Required Scope API.
* 2.9.13
  * The sys.classpath n-cube (one per app) now allows processing for loading .class files
  * Bug fix: not enough contrast between text URLs and background color on expression cells using URL to point to code.
* 2.9.12
  * Groovy classes from expression and method cells are compiled in parallel.
* 2.9.11
  * output.return entry added to output Map when getCell() / getCells() called.  The value associated to the key "return" is the value of the last step executed.  If it is a table of values, it is the value that was accessed.
* 2.9.8-2.9.10
  * Improvements in HTML display when a cell (or Column) has code in it.
* 2.9.7
  * Bug fix: Axis.updateColumns() should not have been processed (it is 'turned' on / off at Axis level).  This caused cells pointing to it to be dropped when the columns were edited.
* 2.9.6
  * The n-cube API that supports batch column editing (updateColumns()) has been updated to support all the proper parsing and range checking.
  * The HTML n-cube has been updated to include data-axis tags on the columns to support double-click column editing in NCE.
  * The top column row supports hover highlight.
* 2.9.5
  * SHA1 calculation of an n-cube is faster using a SHA1 MessageDigest instance directly.
  * Consolidated JsonFormatter / GroovyJsonFormatter into JsonFormatter.
  * Code moved from JsonFormatter to CellType Enum.
  * RuleInfo now a first-rate class. Dig into it (found on output map of getCell()) for rule execution tracing.
* 2.9.4
  * Rule execution tracing is complete, including calls to sub-rule cubes, sub-sub-rule cubes, etc.  It includes both 'begin>cubeName' and 'end>cubeName' markers as well as an entry for all rules that executed (condition true) in between.  If other rule cubes were called during rule execution, there execution traces are added, maintaining order.  The number of steps execution for a given rule set is kept, as well as all column bindings for each rule (indicates which columns pointed to the rule executed).
  * n-cube sha1() is now computed when formatted into JSON.  It is added as a meta-property on n-cube.  The SHA1 will be used along with NCE to determine if an n-cube has changed (basic for optimistic locking).
  * APIs added to generate test case input coordinates for all populated cells.
  * Improved HTML formatting for display in NCE (eventually NCE will do this in Javascript, and the JSON for the n-cube only will be sent to the client).
  * Code clean up related to formatting values and parsing values.
  * NCubeManager support for ApplicationID started, but not yet complete.
  * NCubeManager support for MongoDB started, but not yet complete.
  * MultiMatch flag removed from n-cube.  If you need multi-match on an axis, use a Rule axis.
* 2.9.3
  * SET and NEAREST axis values are now supported within Axis.convertStringToColumnValue().  This allows in-line editing of these values in the n-cube editor.
  * Many more tests added getting line coverage up to 96%.
  * NCube.setCellUsingObject() and NCube.getCellUsingObject() APIs removed.  Instead use NCube.objectToMap, and then call getCell() or getCells() with that Map.
* 2.9.2
  * jump() API added to expression cells.  Call jump() restarts the rule execution for the currently executing cube.  Calling jump([condition:ruleName, condition2:ruleName2, ...]) permits restarting the rule execution on a particular rule for each rule axis specified.
  * rule execution: If a rule axis is specified in the input coordinate (it is optional), then the associated value is expected to be a rule name (the 'name' field on a Column).  Execution for the rule axis will start at the specified rule.
  * Added new API to n-cube to fetch a List containing all required coordinates for each cell.  The coordinates are in terms of variable key names, not column ids.  This is useful for the n-cube Editor (GUI), allowing it to generate the Test Input coordinates for any cube.
  * N-cube hashcode() API was dramatically simplified.
  * Updated to use json-io 2.7.0
* 2.9.1
  * Added header 'content-type' for when CDN files are loaded locally from a developer's machine.  Providing the mime-type will quiet down browser warnings when loading Javascript, CSS, and HTML files.
  * Added new loadCubes() API to NCubeManager. This permits the caller to load all cubes for a given app, version, and status at start up, so that calls to other n-cubes from Groovy code will not have to worry about the other cubes being loaded.
  * Deprecated [renamed] NCubeManager.setBaseResourceUrls() to NCubeManager.addBaseResourceUrls().  It is additive, not replacing.
  * NCubeManager, Advice, Rules, and Axis tests have been separated into their own test classes, further reducing TestNCube class.
* 2.9.0
  * Bug fix: HTTP response headers are now copied case-insensitively to CdnRouter proxied HTTP response
  * New CdnDefaultHandler available for CDN content routers which dynamically adds logical file names to the CDN type specific routing cache.
* 2.8.2
  * Bug fix: CdnRouter now calls back to the CdnRoutingProvider on new API, doneWithConnection(Connection c) so that the provider knows that it can close or release the connection.
* 2.8.1
  * Bug fix: Exception handler in CdnRouter was chopping off the stack trace (only error message was getting reported).
  * Test case added for the case where an n-cube modifies itself from within execution of getCell().  The example has an axis where the cell associated to the default Column on an axis adds the sought after column.  It's akin to a Map get() call that does a put() of the item if it is not there.
* 2.8.0
  * Rule Execution: After execution of cube that had one or more rule axes (call to getCells()), the output Map has a new entry added under the "_rule" section, named "RULES_EXECUTED".  This entry contains the names (or ID if no name given) of the condition(s) and the return value of the associated statement. More than one condition could be associated to a statement in the case of a cube with 2 or more rule axes.  Therefore the keys of the Map are List, and the value is the associated statement return value.
  * Rule Execution: A condition's truth (true or false) value follows the same as the Groovy language.  For details, see http://www.groovy-lang.org/semantics.html#Groovy-Truth
  * Java 1.7: Template declarations updated to Java 1.7 syntax (no need to repeat collection template parameters a 2nd time on the RHS).
* 2.7.5
  * Added ability to turn Set<Long> into Map<String, Object> coordinate that will retrieve cell described by Set<Long>.  Useful for n-cube editor.
* 2.7.4
  * Bug fix: reloading n-cubes now clears all of its internal caches, thereby allowing reloading Groovy code without server restarts.
  * Bug fix: NCubeManager was not rethrowing the exception when a bad URL was passed to setBaseResourceUrls().
  * Bug fix: If a URL failed to resolve (valid URL, but nothing valid at the other end of the URL), an NPE occurred.  Now an exception is thrown indicating the URL that failed to resolve, the n-cube it resided within, and the version of the n-cube.
* 2.7.3
  * Added GroovyClassLoader 'file' version so that the .json loaded files do not need to call NCubeManager.setUrlClassLoader()
* 2.7.2
  * New API added to NCubeManager, doesCubeExist(), which returns true if the given n-cube is stored within the persistent storage.
  * HTML-syntax highlighting further improved
* 2.7.1
  * Dynamically loaded Groovy classes (loaded from URL), load much faster.
  * The HTML representation of n-cube updated to differentiate URL specified cells and expression cells, from all other cells.  Very basic syntax highlighting if you can call it that.
* 2.7.0
  * New capability: key-value pairs can be added to n-cube, any axis, and any column.  These are picked up from the JSON format or set via setMetaProperty() API.  This allows you to add additional information to an ncube, it's axis, or a column, and it will be stored and retrieved with the n-cube and can be queried later.
  * New capability: NCubeManager has a new API, setUrlClassLoader() which allows you to set a List of String URLs to be added to the Groovy class path that is used when a class references another class by import, extends, or implements.  The URL should point to the fully qualified location up to but just before the code resource (don't include the /com/yourcompany/... portion).
  * New capability: n-cube can be used as a CDN router.  Used in this fashion, fetches to get content will be routed based on the scope of the cube used to route CDN requests.  In order to use this feature, it is expected you have a servlet filter like urlRewrite from Tuckey, which will forward requests to the CdnRouter class.  Furthermore, you need to set up a CdnRouterProvider.  See the code / comments in the com.cedarsoftware.ncube.util package.
* 2.6.3
  * CdnUrlExecutor updated to handle Classpath for resolving URL content (in addition to the existing HTTP support).
* 2.6.2
  * GroovyShell made static in GroovyBase.  GroovyShell is re-entrant.  The GroovyShell is only used when parsing CommandCell URLs to allow for @refCube[:] type expansions.
* 2.6.1
  * Refactor CommandCell interface to have fewer APIs.
  * Bug fix: null check added for when 'Command Text' is empty and attempting search for referenced cube names within it.
* 2.6.0
  * An Executor can be added to a call to getCell(), getCells() where the Executor will be called instead of fetching the cell.  The defaultCellExecutor will execute the cell as before.  It can be overridden so external code can be executed before the cell is returned or after it is executed.
  * runRuleCube() API added to the NCubeGroovyExpression so that a rule can run other rules in other cubes.
  * Potential concurrency bug fixed if the URL: feature of an n-cube was used, and the cell content was not cached.
* 2.5.0
  * Advice can be specified to cube and method name, using wildcards.  For example, `*Controller.save*()` would add the advice to all n-cube Controller classes methods that start with `save`.
  * `containsCellValue()` API added to NCube.  This will return `true` if, and only if, the cell specified by the coordinate has an actual value located in it (defaultCellValue does not count).
  * `containsCell()` API changed.  It will return `true` if the cell has a value, including the defaultCellValue, if it is not null.
  * Both `containsCell()` and `containsCellValue()` throw `CoordinateNotFoundException` if the specified coordinate falls outside the n-cube's defined hyper-space.
  * New public API added to Axis, `promoteValue(AxisValueType type, Comparable value)`.  If the value passed in (e.g. an int) is of the same kind as AxisValueType (e.g. long) then the returned value will be the the larger AxisValueType (long in this example).  If the `valueType` is not of the same basic nature as `value`, an intelligent conversion will be done.  For example, String to Date, Calendar to Date, Date to String, Long to String, Integer to String, String to BigDecimal, and so on.
  * When a Rule cube executes, the output map always contains an `_rule` entry.  There is a constant now defined on NCube (`RULE_EXEC_INFO`) which is used to fetch this meta-information Map.  A new Enum has been added, `RuleMetaKeys` which contains an enum for each rule-meta information entry in this Map.
* 2.4.0
  * Advice interface added.  Allows before() and after() methods to be called before Controller methods or expressions are called.  Only expressions specified by 'url' can have advice placed around them.
  * NCube now writes 'simple JSON' format.  This is the same JSON format that is used in the test resources .json files.  NCubes stored in the database are now written in simple JSON format.  This insulates the format from member variable changes to n-cube and its related classes.
  * Expression (Rule) axis - now supports default column.  This column is fired if no prior expressions fired.  It is essentially the logical NOT of all of the expressions on a rule axis.  Makes it trivial to write the catch-if-nothing-fired-condition.
  * Expression (Rule) axis - conditions on Rule axis can now be specified with URL to the Groovy condition code.  This allows single-step debugging of lengthy conditions.
  * URL specified commands can use res:// URLs for indicating that the source is located within the Java classpath, or http(s).
  * URL specified commands can use @cube[:] references within the URL to allow the hostname / protocol / port to be indicated elsewhere, insulating URLs from changing when the host / protocol / port needs to be changed.
  * NCube methods and expressions specified by URL can now be single-stepped.
  * In the simple JSON format, type 'array' is no longer supported.  To make a cell an Object[], List, Map, etc., make the cell type 'exp' and then specify the content in List, Map, Object[], etc.  For an Object[] use "[1, 2, 3] as Object[]". For a List, use "['This', 'is', 'a list']".  For a Map, use "[key1:'Alpha', key2:'Beta']"
  * Expression cells or controller methods that have identical source code, will use the same Groovy class internally.  The source code is SHA1 hashed and keyed by the hash internally.
* 2.3.3
  * RenameNCube() API added to NCubeManager.
  * The regex that locates the relative n-cube references e.g. @otherCube[x:val], improved to no longer incorrectly find annotations as n-cube references.
  * Levenshtein algorithm moved to CedarSoftware's java-util library. N-cube already had a dependence on java-util.
* 2.3.2
  * HTML formatting improved to handle all cell data types
  * Parse routine that fetches n-cube names was matching too broad a string for n-cube name.
* 2.3.1
  * Date axis be created from, or matched with, a String that passed DateUtilities.parseDate().
  * String axis can be created from, or matched with, a Number instance.
  * Axis.promoteValue() has been made public.
* 2.3.0
  * Groovy expression, method, and template cells can be loaded from 'url' instead of having content directly in 'value' field.  In addition, the 'cacheable' attribute can be added.  When 'true', the template, expression, or method, is loaded and compiled once, and then stored in memory. If 'cacheable' attribute is 'false', then the content is retrieved on each access.
  * Within the url, other n-cubes can be referenced.  For example, `@settings[:]/html/index.html`.  In this example, the current input coordinate that directed access to the cell containing the URL reference, is passed as input to the referenced n-cube(s).  This allows a 'settings-type' n-cube to be used to keep track of actual domains, ports, contexts, etc., leaving the URLs in all the other cubes not needed to be changed when the domain, port, etc. is changed.
* 2.2.0
  * Axis update column value(s) support added
  * NCubeInfoDto ncube id changed from long to String
  * NCubeManager now caches n-cube by name and version, allowing two or more versions of the same named n-cube to be loaded at the same time.  Useful in multi-tenant environment.
  * NCube has the version it was loaded from 'stamped' into it (whether file or disk loaded). Use n-ube's getVersion() API to retrieve it.
* 2.1.0
  * Rule conditions and statements can stop rule execution.  ruleStop() can be called from the condition column or from a Groovy expression or method cell.
  * Output Map is written to in the '_rule' key of the output map, which is a Map, with an entry to indicate whether or not rules where stopped prematurely.  In the future, other useful rule execution will be added to this map.
  * id's specified in simple JSON format can be long, string, double, or boolean. Allows aliasing columns to be referenced by cells' id field.
  * HTML formatting code moved into separate internal formatters package, where other n-cube formatters would be placed.
* 2.0.1
  * 'binary' type added to simple JSON format.  Marks a cell to be returned as byte[].  'value' should be set to hex digits 'CAFEBABE10', or the 'url' should be set to point to location returning binary content.
  * 'cacheable' flag added to 'string' and 'binary' cells (when specified as 'url').  If not specified, the default is cacheable=true, meaning that n-cube will fetch the contents from the URL, and then hold onto it.  Set to "cacheable":false and n-cube will retrieve the content each time the cell is referenced.
* 2.0.0
  * Initial version<|MERGE_RESOLUTION|>--- conflicted
+++ resolved
@@ -1,15 +1,12 @@
 ### Revision History
 * 4.1.0
   * Separated out server.port property. Renamed server.* properties for JsonHttpProxy to target.*.
-<<<<<<< HEAD
-  * Some system requests override user-based permissions, focused mainly around pull requests.
-=======
   * Added NCubeTest as part of DeltaProcessor.
   * Added loadCubeWithTests to get both the cube and its tests together.
   * Removed saveTests from NCubeManager; this is now wrapped into updateCube in the persister.
   * Bug fix: Reference Axes not get checked properly on pull request merge vs straight commit branch.
   * Added appId to a couple InvalidCoordinateExceptions for more clarity in logs
->>>>>>> 6d65df23
+  * Some system requests override user-based permissions, focused mainly around pull requests.
 * 4.0.9
   * Bug fix: Separated checkPermissions() and checkMultiplePermissions() from overridden API to two distinct APIs.
 * 4.0.8
