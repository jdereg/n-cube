package com.cedarsoftware.ncube;

import com.cedarsoftware.util.StringUtilities;

import java.util.regex.Matcher;
import java.util.regex.Pattern;

/**
 * This class binds together Account, App, and version.  These fields together
 * completely identify the application (and version) that a given n-cube belongs
 * to.
 *
 * @author John DeRegnaucourt (jdereg@gmail.com)
 *         <br/>
 *         Copyright (c) Cedar Software LLC
 *         <br/><br/>
 *         Licensed under the Apache License, Version 2.0 (the "License");
 *         you may not use this file except in compliance with the License.
 *         You may obtain a copy of the License at
 *         <br/><br/>
 *         http://www.apache.org/licenses/LICENSE-2.0
 *         <br/><br/>
 *         Unless required by applicable law or agreed to in writing, software
 *         distributed under the License is distributed on an "AS IS" BASIS,
 *         WITHOUT WARRANTIES OR CONDITIONS OF ANY KIND, either express or implied.
 *         See the License for the specific language governing permissions and
 *         limitations under the License.
 */
public class ApplicationID
{
    public static final String DEFAULT_TENANT = "NONE";
    public static final String DEFAULT_APP = "DEFAULT_APP";
    public static final String DEFAULT_VERSION = "999.99.9";
    private static final Pattern versionPattern = Pattern.compile("^\\d+\\.\\d+\\.\\d+$");
    private final String account;
    private final String app;
    private final String version;
    private final String status;

    // For serialization support only
    private ApplicationID()
    {
        account = DEFAULT_TENANT;
        app = DEFAULT_APP;
        version = DEFAULT_VERSION;
        status = ReleaseStatus.SNAPSHOT.name();
    }

    public ApplicationID(String account, String app, String version, String status)
    {
        validateTenant(account);
        validateApp(app);
        validateVersion(version);
        validateStatus(status);

        this.account = account;
        this.app = app;
        this.version = version;
        this.status = status;
    }

    public String getAccount()
    {
        return account;
    }

    public String getApp()
    {
        return app;
    }

    public String getVersion()
    {
        return version;
    }

    public String getStatus()
    {
        return status;
    }

    public String getAppStr(String name)
    {
        StringBuilder s = new StringBuilder();
        s.append(account);
        s.append('/');
        s.append(app);
        s.append('/');
        s.append(version);
        s.append('/');
        s.append(name);
        return s.toString().toLowerCase();
    }

    public boolean equals(Object o)
    {
        if (this == o)
        {
            return true;
        }

        if (!(o instanceof ApplicationID))
        {
            return false;
        }

        ApplicationID that = (ApplicationID) o;

        if (!account.equals(that.account))
        {
            return false;
        }
        if (!app.equals(that.app))
        {
            return false;
        }
        if (!status.equals(that.status))
        {
            return false;
        }
        if (!version.equals(that.version))
        {
            return false;
        }

        return true;
    }

    public int hashCode()
    {
        int result = account.hashCode();
        result = 31 * result + app.hashCode();
        result = 31 * result + version.hashCode();
        result = 31 * result + status.hashCode();
        return result;
    }

    public String toString()
    {
        return getAppStr("");
    }

<<<<<<< HEAD
    public boolean isSnapshot() {
        return ReleaseStatus.SNAPSHOT.name().equals(status);
    }

    public boolean isRelease() {
=======
    public boolean isSnapshot()
    {
        return ReleaseStatus.SNAPSHOT.name().equals(status);
    }

    public boolean isRelease()
    {
>>>>>>> 61c5f97a
        return ReleaseStatus.RELEASE.name().equals(status);
    }

    /**
     * Creates a new SNAPSHOT version of this application id.
     * @param version new version.
     * @return a new ApplicationId that is a snapshot of the new version passed in.
     */
<<<<<<< HEAD
    public ApplicationID createNewSnapshotId(String version) {
=======
    public ApplicationID createNewSnapshotId(String version)
    {
>>>>>>> 61c5f97a
        //  In the Change Version the status was always SNAPSHOT when creating a new version.
        //  That is why we hardcode this to snapshot here.
        return new ApplicationID(account, app, version, ReleaseStatus.SNAPSHOT.name());
    }

    /**
     * Creates a new RELEASE version of this application id.
     * @return A release version of this application id.
     */
<<<<<<< HEAD
    public ApplicationID createReleaseId() {
        return new ApplicationID(account, app, version, ReleaseStatus.RELEASE.name());
    }

    public void validateIsSnapshot() {
        if (!isSnapshot()) {
=======
    public ApplicationID createReleaseId()
    {
        return new ApplicationID(account, app, version, ReleaseStatus.RELEASE.name());
    }

    public void validateIsSnapshot()
    {
        if (!isSnapshot())
        {
>>>>>>> 61c5f97a
            throw new IllegalStateException("Application ID must be " + ReleaseStatus.SNAPSHOT.name());
        }
    }

<<<<<<< HEAD
    public static void validateTenant(String tenant) {
        //TODO:  Is there more validation we can do here?
=======
    public static void validateTenant(String tenant)
    {
>>>>>>> 61c5f97a
        if (StringUtilities.isEmpty(tenant))
        {
            throw new IllegalArgumentException("Tenant cannot be null or empty");
        }
    }

    public static void validateApp(String app)
    {
<<<<<<< HEAD
        //TODO:  Is there more validation we can do here?
=======
>>>>>>> 61c5f97a
        if (StringUtilities.isEmpty(app))
        {
            throw new IllegalArgumentException("App cannot be null or empty");
        }
    }

    public static void validateStatus(String status)
    {
        if (status == null) {
            throw new IllegalArgumentException("status name cannot be null");
        }
        ReleaseStatus.valueOf(status);
    }

    public static void validateVersion(String version)
    {
        if (StringUtilities.isEmpty(version))
        {
            throw new IllegalArgumentException("n-cube version cannot be null or empty");
        }

        Matcher m = Regexes.validVersion.matcher(version);
        if (m.find())
        {
            return;
        }
<<<<<<< HEAD
        throw new IllegalArgumentException("n-cube version must follow the form n.n.n where n is a number 0 or greater. The numbers stand for major.minor.revision");
=======
        throw new IllegalArgumentException("Invalid version: '" + version + "'. n-cube version must follow the form n.n.n where n is a number 0 or greater. The numbers stand for major.minor.revision");
>>>>>>> 61c5f97a
    }
}<|MERGE_RESOLUTION|>--- conflicted
+++ resolved
@@ -140,21 +140,13 @@
         return getAppStr("");
     }
 
-<<<<<<< HEAD
-    public boolean isSnapshot() {
+    public boolean isSnapshot()
+    {
         return ReleaseStatus.SNAPSHOT.name().equals(status);
     }
 
-    public boolean isRelease() {
-=======
-    public boolean isSnapshot()
-    {
-        return ReleaseStatus.SNAPSHOT.name().equals(status);
-    }
-
     public boolean isRelease()
     {
->>>>>>> 61c5f97a
         return ReleaseStatus.RELEASE.name().equals(status);
     }
 
@@ -163,12 +155,8 @@
      * @param version new version.
      * @return a new ApplicationId that is a snapshot of the new version passed in.
      */
-<<<<<<< HEAD
-    public ApplicationID createNewSnapshotId(String version) {
-=======
     public ApplicationID createNewSnapshotId(String version)
     {
->>>>>>> 61c5f97a
         //  In the Change Version the status was always SNAPSHOT when creating a new version.
         //  That is why we hardcode this to snapshot here.
         return new ApplicationID(account, app, version, ReleaseStatus.SNAPSHOT.name());
@@ -178,35 +166,21 @@
      * Creates a new RELEASE version of this application id.
      * @return A release version of this application id.
      */
-<<<<<<< HEAD
-    public ApplicationID createReleaseId() {
+    public ApplicationID createReleaseId()
+    {
         return new ApplicationID(account, app, version, ReleaseStatus.RELEASE.name());
     }
 
-    public void validateIsSnapshot() {
-        if (!isSnapshot()) {
-=======
-    public ApplicationID createReleaseId()
-    {
-        return new ApplicationID(account, app, version, ReleaseStatus.RELEASE.name());
-    }
-
     public void validateIsSnapshot()
     {
         if (!isSnapshot())
         {
->>>>>>> 61c5f97a
             throw new IllegalStateException("Application ID must be " + ReleaseStatus.SNAPSHOT.name());
         }
     }
 
-<<<<<<< HEAD
-    public static void validateTenant(String tenant) {
-        //TODO:  Is there more validation we can do here?
-=======
     public static void validateTenant(String tenant)
     {
->>>>>>> 61c5f97a
         if (StringUtilities.isEmpty(tenant))
         {
             throw new IllegalArgumentException("Tenant cannot be null or empty");
@@ -215,10 +189,6 @@
 
     public static void validateApp(String app)
     {
-<<<<<<< HEAD
-        //TODO:  Is there more validation we can do here?
-=======
->>>>>>> 61c5f97a
         if (StringUtilities.isEmpty(app))
         {
             throw new IllegalArgumentException("App cannot be null or empty");
@@ -245,10 +215,6 @@
         {
             return;
         }
-<<<<<<< HEAD
-        throw new IllegalArgumentException("n-cube version must follow the form n.n.n where n is a number 0 or greater. The numbers stand for major.minor.revision");
-=======
         throw new IllegalArgumentException("Invalid version: '" + version + "'. n-cube version must follow the form n.n.n where n is a number 0 or greater. The numbers stand for major.minor.revision");
->>>>>>> 61c5f97a
     }
 }