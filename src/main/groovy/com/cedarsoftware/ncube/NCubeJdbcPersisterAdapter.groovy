package com.cedarsoftware.ncube

import groovy.transform.CompileStatic
import org.slf4j.Logger
import org.slf4j.LoggerFactory

import java.sql.Connection
/**
 * This adapter could be replaced by an adapting proxy.  Then you could
 * implement the interface and the class and not need this class.
 *
 * @author John DeRegnaucourt (jdereg@gmail.com)
 *         <br>
 *         Copyright (c) Cedar Software LLC
 *         <br><br>
 *         Licensed under the Apache License, Version 2.0 (the "License")
 *         you may not use this file except in compliance with the License.
 *         You may obtain a copy of the License at
 *         <br><br>
 *         http://www.apache.org/licenses/LICENSE-2.0
 *         <br><br>
 *         Unless required by applicable law or agreed to in writing, software
 *         distributed under the License is distributed on an "AS IS" BASIS,
 *         WITHOUT WARRANTIES OR CONDITIONS OF ANY KIND, either express or implied.
 *         See the License for the specific language governing permissions and
 *         limitations under the License.
 */
@CompileStatic
class NCubeJdbcPersisterAdapter implements NCubePersister
{
    private final NCubeJdbcPersister persister = new NCubeJdbcPersister()
    private final JdbcConnectionProvider connectionProvider
    private static final Logger LOG = LoggerFactory.getLogger(NCubeJdbcPersisterAdapter.class)

    NCubeJdbcPersisterAdapter(JdbcConnectionProvider provider)
    {
        connectionProvider = provider
    }

    Object jdbcOperation(Closure closure, String msg, String username = 'no user set')
    {
        Connection c = connectionProvider.connection
        try
        {
            long start = System.nanoTime()
            Object ret = closure(c)
            long end = System.nanoTime()
            long time = Math.round((end - start) / 1000000.0d)
            if (time > 1000)
            {
                LOG.info("    [SLOW DB - ${time} ms] [${username}] ${msg}")
            }
            return ret
        }
        finally
        {
            connectionProvider.releaseConnection(c)
        }
    }

    void updateCube(NCube cube, final String username)
    {
        jdbcOperation({ Connection c -> persister.updateCube(c, cube, username) },
                "updateCube(${cube.applicationID.cacheKey(cube.name)})", username)
    }
    void createCube(NCube cube, final String username)
    {
        jdbcOperation({ Connection c -> persister.createCube(c, cube, username) },
                "createCube(${cube.applicationID.cacheKey(cube.name)})", username)
    }

    String loadCubeRawJson(ApplicationID appId, String name, String username)
    {
        return (String) jdbcOperation({ Connection c -> persister.loadCubeRawJson(c, appId, name) },
                "loadCubeRawJson(${appId.cacheKey(name)})", username)
    }

    NCube loadCubeById(long cubeId, String username)
    {
        return (NCube) jdbcOperation({ Connection c -> persister.loadCubeById(c, cubeId) },
                "loadCubeById(${cubeId})", username)
    }

    NCube loadCube(ApplicationID appId, String name, String username)
    {
        return (NCube) jdbcOperation({ Connection c -> persister.loadCube(c, appId, name) },
                "loadCube(${appId.cacheKey(name)})", username)
    }

    NCube loadCubeBySha1(ApplicationID appId, String name, String sha1, String username)
    {
        return (NCube) jdbcOperation({ Connection c -> persister.loadCubeBySha1(c, appId, name, sha1) },
                "loadCubeBySha1(${appId.cacheKey(name)}, ${sha1})", username)
    }

    boolean restoreCubes(ApplicationID appId, Object[] names, String username)
    {
        return (boolean) jdbcOperation({ Connection c -> persister.restoreCubes(c, appId, names, username) },
                "restoreCubes(${appId})", username)
    }

    List<NCubeInfoDto> getRevisions(ApplicationID appId, String cubeName, boolean ignoreVersion, String username)
    {
        return (List<NCubeInfoDto>) jdbcOperation({ Connection c -> persister.getRevisions(c, appId, cubeName, ignoreVersion) },
                "getRevisions(${appId.cacheKey(cubeName)}", username)
    }

    Set<String> getBranches(ApplicationID appId, String username)
    {
        return (Set<String>) jdbcOperation({ Connection c -> persister.getBranches(c, appId) },
                "getBranches(${appId})", username)
    }

    boolean deleteBranch(ApplicationID branchId, String username)
    {
        return (boolean) jdbcOperation({ Connection c -> persister.deleteBranch(c, branchId) },
                "deleteBranch(${branchId})", username)
    }

    boolean doCubesExist(ApplicationID appId, boolean ignoreStatus, String methodName, String username)
    {
        return (boolean) jdbcOperation({ Connection c -> persister.doCubesExist(c, appId, ignoreStatus, methodName) },
                "doCubesExist(${appId})", username)
    }

    boolean deleteCubes(ApplicationID appId, Object[] cubeNames, boolean allowDelete, String username)
    {
        return (boolean) jdbcOperation({ Connection c -> persister.deleteCubes(c, appId, cubeNames, allowDelete, username) },
                "deleteCubes(${appId})", username)
    }

    List<String> getAppNames(String tenant, String username)
    {
        return (List<String>) jdbcOperation({ Connection c -> persister.getAppNames(c, tenant) },
                "getAppNames(${tenant})", username)
    }

    Map<String, List<String>> getVersions(String tenant, String app, String username)
    {
        return (Map<String, List<String>>) jdbcOperation({ Connection c -> persister.getVersions(c, tenant, app) },
                "getVersions(${tenant}, ${app})", username)
    }

    int changeVersionValue(ApplicationID appId, String newVersion, String username)
    {
        return (int) jdbcOperation({ Connection c -> persister.changeVersionValue(c, appId, newVersion) },
                "changeVersionValue(${appId}, ${newVersion})", username)
    }

    int moveBranch(ApplicationID appId, String newSnapVer, String username)
    {
        return (int) jdbcOperation({ Connection c -> persister.moveBranch(c, appId, newSnapVer) },
                "moveBranch(${appId}, to version ${newSnapVer})", username)
    }

    int releaseCubes(ApplicationID appId, String newSnapVer, String username)
    {
        return (int) jdbcOperation({ Connection c -> persister.releaseCubes(c, appId, newSnapVer) },
                "releaseCubes(${appId}, new snap ver: ${newSnapVer})", username)
    }

    int copyBranch(ApplicationID srcAppId, ApplicationID targetAppId, String username)
    {
        return (int) jdbcOperation({ Connection c -> persister.copyBranch(c, srcAppId, targetAppId) },
                "copyBranch(${srcAppId} -> ${targetAppId})", username)
    }

    int copyBranchWithHistory(ApplicationID srcAppId, ApplicationID targetAppId, String username)
    {
        return (int) jdbcOperation({ Connection c -> persister.copyBranchWithHistory(c, srcAppId, targetAppId) },
                "copyBranchWithHistory(${srcAppId} -> ${targetAppId})", username)
    }

    boolean renameCube(ApplicationID appId, String oldName, String newName, String username)
    {
        return (boolean) jdbcOperation({ Connection c -> persister.renameCube(c, appId, oldName, newName, username) },
                "renameCube(${appId.cacheKey(oldName)} to ${newName})", username)
    }

    boolean mergeAcceptTheirs(ApplicationID appId, String cubeName, String sourceBranch, String username)
    {
        return (boolean) jdbcOperation({ Connection c -> persister.mergeAcceptTheirs(c, appId, cubeName, sourceBranch, username) },
                "mergeAcceptTheirs(${appId.cacheKey(cubeName)}, theirs: ${sourceBranch})", username)
    }

    boolean mergeAcceptMine(ApplicationID appId, String cubeName, String username)
    {
        return (boolean) jdbcOperation({ Connection c -> persister.mergeAcceptMine(c, appId, cubeName, username) },
                "mergeAcceptMine(${appId.cacheKey(cubeName)})", username)
    }

    boolean duplicateCube(ApplicationID oldAppId, ApplicationID newAppId, String oldName, String newName, String username)
    {
        return (boolean) jdbcOperation({ Connection c -> persister.duplicateCube(c, oldAppId, newAppId, oldName, newName, username) },
                "duplicateCube(${oldAppId.cacheKey(oldName)} -> ${newAppId.cacheKey(newName)})", username)
    }

    boolean updateNotes(ApplicationID appId, String cubeName, String notes, String username)
    {
        String ellipse = notes?.length() > 100 ? '...' : ''
        return (boolean) jdbcOperation({ Connection c -> persister.updateNotes(c, appId, cubeName, notes) },
                "updateNotes(${appId.cacheKey(cubeName)}, '${notes?.take(100) + ellipse}')", username)
    }

    boolean updateTestData(ApplicationID appId, String cubeName, String testData, String username)
    {
        return (boolean) jdbcOperation({ Connection c -> persister.updateTestData(c, appId, cubeName, testData) },
                "saveTests(${appId.cacheKey(cubeName)})", username)
    }

<<<<<<< HEAD
    Map getAppTestData(ApplicationID appId)
    {
        return (Map) jdbcOperation({ Connection c -> persister.getAppTestData(c, appId) },
                "getAppTestData(${appId}")
    }

    String getTestData(ApplicationID appId, String cubeName)
=======
    String getTestData(ApplicationID appId, String cubeName, String username)
>>>>>>> dd698be8
    {
        return (String) jdbcOperation({ Connection c -> persister.getTestData(c, appId, cubeName) },
                "getTestData(${appId.cacheKey(cubeName)})", username)
    }

    NCubeInfoDto commitMergedCubeToHead(ApplicationID appId, NCube cube, String username, long txId)
    {
        return (NCubeInfoDto) jdbcOperation({ Connection c -> persister.commitMergedCubeToHead(c, appId, cube, username, txId) },
                "commitMergedCubeToHead(${appId.cacheKey(cube.name)}, txID=${txId})", username)
    }

    NCubeInfoDto commitMergedCubeToBranch(ApplicationID appId, NCube cube, String headSha1, String username, long txId)
    {
        return (NCubeInfoDto) jdbcOperation({ Connection c -> persister.commitMergedCubeToBranch(c, appId, cube, headSha1, username, txId) },
                "commitMergedCubeToBranch(${appId.cacheKey(cube.name)}, headSHA1=${headSha1}, txID=${txId})", username)
    }

    List<NCubeInfoDto> commitCubes(ApplicationID appId, Object[] cubeIds, String username, String requestUser, long txId)
    {
        return (List<NCubeInfoDto>) jdbcOperation({ Connection c -> persister.commitCubes(c, appId, cubeIds, username, requestUser, txId) },
                "commitCubes(${appId}, txId=${txId})", username)
    }

    int rollbackCubes(ApplicationID appId, Object[] names, String username)
    {
        return (int) jdbcOperation({ Connection c -> persister.rollbackCubes(c, appId, names, username) },
                "rollbackCubes(${appId}, ${names.length} cubes)", username)
    }

    List<NCubeInfoDto> pullToBranch(ApplicationID appId, Object[] cubeIds, String username, long txId)
    {
        return (List<NCubeInfoDto>) jdbcOperation({ Connection c -> persister.pullToBranch(c, appId, cubeIds, username, txId) },
                "pullToBranch(${appId}, ${cubeIds.length} cubes, txID=${txId})", username)
    }

    boolean updateBranchCubeHeadSha1(Long cubeId, String branchSha1, String headSha1, String username)
    {
        return (boolean) jdbcOperation({ Connection c -> persister.updateBranchCubeHeadSha1(c, cubeId, branchSha1, headSha1) },
                "updateBranchCubeHeadSha1(${cubeId}, ${branchSha1}, ${headSha1})", username)
    }

    List<NCubeInfoDto> search(ApplicationID appId, String cubeNamePattern, String searchValue, Map options, String username)
    {
        return (List<NCubeInfoDto>) jdbcOperation({ Connection c -> persister.search(c, appId, cubeNamePattern, searchValue, options) },
                "search(${appId}, ${cubeNamePattern}, ${searchValue})", username)
    }

    List<NCube> cubeSearch(ApplicationID appId, String cubeNamePattern, String searchValue, Map options, String username)
    {
        return (List<NCube>) jdbcOperation({ Connection c -> persister.cubeSearch(c, appId, cubeNamePattern, searchValue, options) },
                "cubeSearch(${appId}, ${cubeNamePattern}, ${searchValue})", username)
    }

    void clearTestDatabase(String username)
    {
        jdbcOperation({ Connection c -> persister.clearTestDatabase(c) },
                "clearTestDatabase()", username)
    }
}<|MERGE_RESOLUTION|>--- conflicted
+++ resolved
@@ -208,17 +208,13 @@
                 "saveTests(${appId.cacheKey(cubeName)})", username)
     }
 
-<<<<<<< HEAD
-    Map getAppTestData(ApplicationID appId)
+    Map getAppTestData(ApplicationID appId, String username)
     {
         return (Map) jdbcOperation({ Connection c -> persister.getAppTestData(c, appId) },
-                "getAppTestData(${appId}")
-    }
-
-    String getTestData(ApplicationID appId, String cubeName)
-=======
+                "getAppTestData(${appId}", username)
+    }
+
     String getTestData(ApplicationID appId, String cubeName, String username)
->>>>>>> dd698be8
     {
         return (String) jdbcOperation({ Connection c -> persister.getTestData(c, appId, cubeName) },
                 "getTestData(${appId.cacheKey(cubeName)})", username)
