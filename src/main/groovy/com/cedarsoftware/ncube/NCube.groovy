package com.cedarsoftware.ncube

import com.cedarsoftware.ncube.exception.CommandCellException
import com.cedarsoftware.ncube.exception.CoordinateNotFoundException
import com.cedarsoftware.ncube.exception.InvalidCoordinateException
import com.cedarsoftware.ncube.exception.RuleJump
import com.cedarsoftware.ncube.exception.RuleStop
import com.cedarsoftware.ncube.formatters.HtmlFormatter
import com.cedarsoftware.ncube.formatters.JsonFormatter
import com.cedarsoftware.ncube.formatters.NCubeTestReader
import com.cedarsoftware.ncube.formatters.NCubeTestWriter
import com.cedarsoftware.ncube.util.CellMap
import com.cedarsoftware.ncube.util.LongHashSet
import com.cedarsoftware.util.AdjustableGZIPOutputStream
import com.cedarsoftware.util.ByteUtilities
import com.cedarsoftware.util.CaseInsensitiveMap
import com.cedarsoftware.util.CaseInsensitiveSet
import com.cedarsoftware.util.MapUtilities
import com.cedarsoftware.util.TrackingMap
import com.cedarsoftware.util.io.JsonObject
import com.cedarsoftware.util.io.JsonWriter
import com.fasterxml.jackson.core.JsonFactory
import com.fasterxml.jackson.core.JsonParser
import com.fasterxml.jackson.core.JsonToken
import groovy.transform.CompileStatic
import groovy.util.logging.Slf4j
import org.springframework.util.FastByteArrayOutputStream

import java.lang.reflect.Array
import java.lang.reflect.Field
import java.security.MessageDigest
import java.util.concurrent.ConcurrentHashMap
import java.util.concurrent.ConcurrentMap
import java.util.regex.Matcher
import java.util.zip.Deflater
import java.util.zip.GZIPInputStream

import static com.cedarsoftware.ncube.NCubeAppContext.ncubeRuntime
import static com.cedarsoftware.util.Converter.convertToInteger
import static com.cedarsoftware.util.Converter.convertToLong
import static com.cedarsoftware.util.EncryptionUtilities.SHA1Digest
import static com.cedarsoftware.util.EncryptionUtilities.calculateSHA1Hash
import static com.cedarsoftware.util.ExceptionUtilities.getDeepestException
import static com.cedarsoftware.util.IOUtilities.close
import static com.cedarsoftware.util.ReflectionUtils.getDeepDeclaredFields
import static com.cedarsoftware.util.StringUtilities.encode
import static com.cedarsoftware.util.StringUtilities.hasContent
import static com.cedarsoftware.util.StringUtilities.isEmpty
import static com.cedarsoftware.util.io.MetaUtils.isLogicalPrimitive

/**
 * Implements an n-cube.  This is a hyper (n-dimensional) cube
 * of cells, made up of 'n' number of axes.  Each Axis is composed
 * of Columns that denote discrete nodes along an axis.  Use NCubeManager
 * to manage a list of NCubes.  Documentation on Github.
 *
 * Useful for pricing, rating, and configuration modeling.
 *
 * @author John DeRegnaucourt (jdereg@gmail.com)
 *         <br>
 *         Copyright (c) Cedar Software LLC
 *         <br><br>
 *         Licensed under the Apache License, Version 2.0 (the "License")
 *         you may not use this file except in compliance with the License.
 *         You may obtain a copy of the License at
 *         <br><br>
 *         http://www.apache.org/licenses/LICENSE-2.0
 *         <br><br>
 *         Unless required by applicable law or agreed to in writing, software
 *         distributed under the License is distributed on an "AS IS" BASIS,
 *         WITHOUT WARRANTIES OR CONDITIONS OF ANY KIND, either express or implied.
 *         See the License for the specific language governing permissions and
 *         limitations under the License.
 */
@Slf4j
@CompileStatic
class NCube<T>
{
    public static final String DEFAULT_CELL_VALUE_TYPE = 'defaultCellValueType'
    public static final String DEFAULT_CELL_VALUE = 'defaultCellValue'
    public static final String DEFAULT_CELL_VALUE_URL = 'defaultCellValueUrl'
    public static final String DEFAULT_CELL_VALUE_CACHE = 'defaultCellValueCache'
    public static final String validCubeNameChars = '0-9a-zA-Z._-'
    public static final String RULE_EXEC_INFO = '_rule'
    public static final String METAPROPERTY_TEST_UPDATED = 'testUpdated'
    public static final String METAPROPERTY_TEST_DATA = '_testData'
    public static final String MAP_REDUCE_COLUMNS_TO_SEARCH = 'columnsToSearch'
    public static final String MAP_REDUCE_COLUMNS_TO_RETURN = 'columnsToReturn'
    public static final String MAP_REDUCE_SHOULD_EXECUTE = 'shouldExecute'
    public static final String MAP_REDUCE_DEFAULT_VALUE = 'defaultValue'
    protected static final byte[] TRUE_BYTES = 't'.bytes
    protected static final byte[] FALSE_BYTES = 'f'.bytes
    private static final byte[] A_BYTES = 'a'.bytes
    private static final byte[] C_BYTES = 'c'.bytes
    private static final byte[] O_BYTES = 'o'.bytes
    private static final byte[] NULL_BYTES = 'null'.bytes
    private static final byte[] ARRAY_BYTES = 'array'.bytes
    private static final byte[] MAP_BYTES = 'map'.bytes
    private static final byte[] COL_BYTES = 'col'.bytes

    private String name
    private String sha1
    private final Map<String, Axis> axisList = new CaseInsensitiveMap<>()
    private final Map<Long, Axis> idToAxis = new HashMap<>()
    protected final Map<Set<Long>, T> cells = new CellMap<T>()
    private T defaultCellValue
    private final Map<String, Advice> advices = [:]
    private Map<String, Object> metaProps = new CaseInsensitiveMap<>()
    private static ConcurrentMap primitives = new ConcurrentHashMap()
    //  Sets up the defaultApplicationId for cubes loaded in from disk.
    private transient ApplicationID appId = ApplicationID.testAppId
    private static final ThreadLocal<Deque<StackEntry>> executionStack = new ThreadLocal<Deque<StackEntry>>() {
        Deque<StackEntry> initialValue()
        {
            return new ArrayDeque<>()
        }
    }
    private static int stackEntryCoordinateValueMaxSize
    
    /**
     * Creata a new NCube instance with the passed in name
     * @param name String name to use for the NCube.
     */
    NCube(String name)
    {
        if (name != null)
        {   // If name is null, likely being instantiated via serialization
            validateCubeName(name)
        }
        this.name = name
    }

    /**
     * Fetch n-cube meta properties (SHA1, HEAD_SHA1, and CHANGE_TYPE are not meta-properties.
     * Use their respective accessor functions to obtain those).
     * @return Map (case insensitive keys) containing meta (additional) properties for the n-cube.
     * Modifications to this Map do not modify the actual meta properties of n-cube.  To do that,
     * you need to use setMetaProperty(), addMetaProperty(), or remoteMetaProperty()
     */
    Map<String, Object> getMetaProperties()
    {
        return Collections.unmodifiableMap(metaProps)
    }

    /**
     * Fetch the value associated to the passed in Key from the MetaProperties (if any exist).  If
     * none exist, null is returned.
     */
    Object getMetaProperty(String key)
    {
        return metaProps[key]
    }

    /**
     * Test for existence of a given meta-property key.
     * @param key String name of key
     * @return boolean true if the passed in meta-property key exists, false otherwise.
     */
    boolean containsMetaProperty(String key)
    {
        return metaProps.containsKey(key)
    }
    
    /**
     * If a meta property value is fetched from an Axis or a Column, the value should be extracted
     * using this API, so as to allow executable values to be retrieved.
     * @param value Object value to be extracted.
     */
    Object extractMetaPropertyValue(Object value, Map input = [:], Map output = [:])
    {
        if (value instanceof CommandCell)
        {
            if (!(input instanceof TrackingMap))
            {
                input = new TrackingMap(input)
            }
            CommandCell cmd = (CommandCell) value
            value = executeExpression(prepareExecutionContext(input, output), cmd)
        }
        return value
    }

    /**
     * Set (add / overwrite) a Meta Property associated to this n-cube.
     * @param key String key name of meta property
     * @param value Object value to associate to key
     * @return prior value associated to key or null if none was associated prior
     */
    Object setMetaProperty(String key, Object value)
    {
        clearSha1()
        return metaProps[key] = value
    }

    /**
     * Remove a meta-property entry
     */
    Object removeMetaProperty(String key)
    {
        Object prop =  metaProps.remove(key)
        clearSha1()
        return prop
    }

    /**
     * Add a Map of meta properties all at once.
     * @param allAtOnce Map of meta properties to add
     */
    void addMetaProperties(Map<String, Object> allAtOnce)
    {
        for (entry in allAtOnce.entrySet())
        {
            final String key = entry.key
            metaProps[key] = entry.value
        }
        clearSha1()
    }

    /**
     * Remove all meta properties associated to this n-cube.
     */
    void clearMetaProperties()
    {
        metaProps.clear()
        clearSha1()
    }

    /**
     * Walk cell map and ensure all coordinates are fully resolvable
     */
    protected void dropOrphans(Set<Long> columnIds, long axisId)
    {
        Iterator<Set<Long>> i = cells.keySet().iterator()
        while (i.hasNext())
        {
            Set<Long> cols = i.next()
            for (id in cols)
            {
                Axis axis = getAxisFromColumnId(id, false)
                if (axis && axis.id == axisId)
                {
                    if (!columnIds.contains(id))
                    {
                        i.remove()
                        break
                    }
                }
            }
        }
    }

    /**
     * This is a "Pointer" (or Key) to a cell in an NCube.
     * It consists of a String cube Name and a Set of
     * Column references (one Column per axis).
     */
    private static class StackEntry
    {
        final String cubeName
        final Map coord

        StackEntry(String name, Map coordinate)
        {
            cubeName = name
            coord = coordinate
        }

        String toString()
        {
            StringBuilder s = new StringBuilder()
            s.append("${cubeName}:[")
            Iterator<Map.Entry> i = coord.entrySet().iterator()
            
            while (i.hasNext())
            {
                Map.Entry<String, Object> coordinate = i.next()
                String value = coordinate.value.toString()
                if (value.size() > stackEntryCoordinateValueMaxSize)
                {
                    value = "${value[0..(stackEntryCoordinateValueMaxSize - 1)]}..."
                }
                s.append("${coordinate.key}:${value}")
                if (i.hasNext())
                {
                    s.append(',')
                }
            }
            s.append(']')
            return s.toString()
        }
    }

    /**
     * Add advice to this n-cube that will be called before / after any Controller Method or
     * URL-based Expression, for the given method
     */
    protected void addAdvice(Advice advice, String method)
    {
        advices["${advice.name}/${method}".toString()] = advice
    }

    /**
     * @return List<Advice> advices added to this n-cube.
     */
    List<Advice> getAdvices(String method)
    {
        List<Advice> result = []
        if (advices.isEmpty())
        {
            return result
        }
        method = "/${method}"
        for (entry in advices.entrySet())
        {
            // Entry key = "AdviceName/MethodName"
            if (entry.key.endsWith(method))
            {   // Entry.Value = Advice instance
                result.add(entry.value)
            }
        }

        if (!result.empty)
        {
            Collections.sort(result, new Comparator<Advice>() {
                int compare(Advice a1, Advice a2)
                {
                    return a1.name.compareToIgnoreCase(a2.name)
                }
            })
        }

        return result
    }

    /**
     * For testing, advices need to be removed after test completes.
     */
    protected void clearAdvices()
    {
        advices.clear()
    }

    /**
     * @return ReleaseStatus of this n-cube as it was loaded.
     */
    String getStatus()
    {
        return appId.status
    }

    /**
     * @return String version of this n-cube as it was loaded.
     */
    String getVersion()
    {
        return appId.version
    }

    /**
     * @return ApplicationID for this n-cube.  This contains the app name, version, etc. that this
     * n-cube is part of.
     */
    ApplicationID getApplicationID()
    {
        return appId
    }

    void setApplicationID(ApplicationID appId)
    {
        this.appId = appId
    }

    /**
     * This should only be called from NCubeManager when loading the cube from a database
     * It is mainly to prevent an unnecessary sha1 calculation after being loaded from a
     * db that already knows the sha1.
     * @param sha1 String SHA-1 value to set into this n-cube.  Should only be called internally
     * from code constructing this n-cube from a persistent store.
     */
    protected void setSha1(String sha1)
    {
        this.sha1 = sha1
    }

    /**
     * @return String name of the NCube
     */
    String getName()
    {
        return name
    }

    /**
     * Clear (remove) the cell at the given coordinate.  The cell is dropped
     * from the internal sparse storage. After this call, containsCell(coord) for the
     * same cell will return false.
     * @param coordinate Map coordinate of Cell to remove.
     * @return value of cell that was removed.
     * For RULE axes, the name of the Rule Axis must be bound to a rule name (e.g. the 'name'
     * attribute on the Column expression).  If you need to distinguish between a null
     * stored in a null, versus nothing being stored there, use containsCell() first.
     */
    T removeCell(final Map coordinate)
    {
        clearSha1()
        return cells.remove(getCoordinateKey(coordinate))
    }

    /**
     * Clear a cell directly from the cell sparse-matrix specified by the passed in Column
     * IDs. After this call, containsCell(coord) for the same coordinate would return false.
     */
    T removeCellById(final Set<Long> coordinate)
    {
        clearSha1()
        Set<Long> ids = ensureFullCoordinate(coordinate)
        if (ids == null)
        {
            return null
        }
        return cells.remove(ids)
    }

    /**
     * Test to see if a value is mapped at the given coordinate.  The 2nd argument allows
     * you to take into account the n-cube level Default Cell value or not. Set to true
     * to have the default value considered, false otherwise.
     * @param coordinate Map (coordinate) of a cell
     * @param useDefault (optional, defaults to false. Set to true, then if a non-default
     * value for the n-cube is set, this method will return true).
     * @return 1. boolean true if a defaultValue is set (non-null) and useDefault is true
     * 2. boolean true if a cell is located at the specified coordinate in the
     * sparse cell map.
     * For RULE axes, the name of the Rule Axis must be bound to a rule name
     * (e.g. the 'name' attribute on the Column expression).
     */
    boolean containsCell(final Map coordinate, boolean useDefault = false)
    {
        Set<Long> cols
        if (useDefault)
        {
            if (defaultCellValue != null)
            {   // n-cube default not-null, so yes it 'contains cell' (when useDefault true)
                return true
            }
            cols = getCoordinateKey(coordinate)
            if (getColumnDefault(cols) != null)
            {   // n-cube column default not-null, so yes it 'contains cell' (when useDefault true)
                return true
            }
        }
        else
        {
            cols = getCoordinateKey(coordinate)
        }

        return cells.containsKey(cols)
    }


    /**
     * @return true if and only if there is a cell stored at the location
     * specified by the Set<Long> coordinate.  If the IDs don't locate a coordinate,
     * no exception is thrown - simply false is returned.
     * If no coordinate is supplied for an axis (or axes) that has a default column, then the default
     * column will be bound to for that axis (or axes).
     */
    boolean containsCellById(final Set<Long> coordinate)
    {
        Set<Long> ids = ensureFullCoordinate(coordinate)
        return cells.containsKey(ids)
    }

    /**
     * Store a value in the cell at the passed in coordinate.
     * @param value A value to store in the NCube cell.
     * @param coordinate Map coordinate used to identify what cell to update.
     * The Map contains keys that are axis names, and values that will
     * locate to the nearest column on the axis.
     * @return the prior cells value.
     */
    T setCell(final T value, final Map coordinate)
    {
        if (!(value instanceof byte[]) && value != null && value.class.array)
        {
            throw new IllegalArgumentException("Cannot set a cell to be an array type directly (except byte[]). Instead use GroovyExpression.")
        }
        clearSha1()
        return cells[getCoordinateKey(coordinate)] = (T) internValue(value)

    }

    /**
     * Set a cell directly into the cell sparse-matrix specified by the passed in
     * Column IDs.
     */
    T setCellById(final T value, final Set<Long> coordinate)
    {
        if (!(value instanceof byte[]) && value != null && value.class.array)
        {
            throw new IllegalArgumentException("Cannot set a cell to be an array type directly (except byte[]). Instead use GroovyExpression.")
        }
        clearSha1()
        Set<Long> ids = ensureFullCoordinate(coordinate)
        if (ids == null)
        {
            throw new InvalidCoordinateException("Unable to setCellById() into n-cube: ${name}, appId: ${appId} using coordinate: ${coordinate}. Add column(s) before assigning cells.", name)
        }
        return cells.put(ids, (T)internValue(value))
    }

    /**
     * Mainly useful for displaying an ncube within an editor.  This will
     * get the actual stored cell, not execute it.  The caller will get
     * CommandCell instances for example, as opposed to the return value
     * of the executed CommandCell.
     */
    def getCellByIdNoExecute(final Set<Long> coordinate)
    {
        Set<Long> ids = ensureFullCoordinate(coordinate)
        return cells.get(ids)
    }

    /**
     * Fetch the actual 'formula' at the given cell.  In the case of primitives,
     * the primitive will be returned.  However, in the case of an Expression,
     * the Expression will be returned, not executed.
     * @return value stored at the given location.  Since this method will return
     * null when there is no value in an empty (unset) cell, use containsCell() if
     * you need to distinguish between not present and null.
     * @throws CoordinateNotFoundException if the coordinate does not represent a
     * coordinate with the space of this n-cube.
     */
    def getCellNoExecute(final Map coordinate)
    {
        Set<Long> ids = getCoordinateKey(coordinate)
        return cells.get(ids)
    }

    /**
     * Fetch the contents of the cell at the location specified by the coordinate argument.
     * Be aware that if you have any rule cubes in the execution path, they can execute
     * more than one cell.  The cell value returned is the value of the last cell executed.
     * Typically, in a rule cube, you are writing to specific keys within the rule cube, and
     * the calling code then accesses the 'output' Map to fetch the values at these specific
     * keys.
     * @param coordinate Map of String keys to values meant to bind to each axis of the n-cube.
     * @param output Map that can be written to by the code within the the n-cubes (for example,
     *               GroovyExpressions.
     * @param defaultValue Object placed here will be returned if there is no cell at the location
     *                     pinpointed by the input coordinate.  Normally, the defaulValue of the
     *                     n-cube is returned, but if this parameter is passed a non-null value,
     *                     then it will be returned.
     * @return Cell pinpointed by the input coordinate.  If there is nothing stored at this
     * location, then if there is an axis containing a column with a default value (set as
     * meta-property Column.DEFAULT_VALUE [key: 'default_value']), then that will be returned.
     * If there is no column with a default value, then the n-cube's default value will be
     * returned. If defaultValue is null, then then n-cube defaultValue argument will be returned.
     */
    T at(final Map coordinate, final Map output = [:], Object defaultValue = null)
    {
        return getCell(coordinate, output, defaultValue)
    }

    /**
     * Grab the cell located at altInput, then run it in terms of the input.
     */
    T use(Map altInput, Map input, Map output, def defaultCellValue)
    {
        Map safeCoord = wrapCoordinate(validateCoordinate(altInput, output))
        T value = getCellById(getCoordinateKey(safeCoord, output), input, output, defaultCellValue)
        RuleInfo info = getRuleInfo(output)
        info.setLastExecutedStatement(value)
        output.return = value
        return value
    }

    /**
     * <pre>Fetch the contents of the cell at the location specified by the coordinate argument.
     *
     * Note that if you have any rule axes, they can execute more than one time.  The value
     * returned by this method is the value of the last cell executed. Typically, in a rule cube,
     * you are writing to specific keys within the output Map, and the calling code then accesses
     * the 'output' Map to fetch the values at these specific keys.
     *
     * A rule axis name can have a String, Collection, Map, or nothing associated to it.
     *   - If the value is a String, then it is the name of the rule to begin execution
     *     (skips past rules ahead of it).
     *   - If the value associated to a rule axis name is a Collection, then it is considered a
     *     Collection of rule names to run (orchestration).  In that case, only the named rules
     *     will be executed (their conditions evaluated, and if true, the associated statements).
     *   - If the associated value is a Map, then the keys will be the names of meta-property keys
     *     associated to the rule condition column meta-property keys, and the values must match
     *     the value associated to the meta-property. The special value NCUBE.DONT_CARE can be
     *     associated to the key, in which case only the key name of the meta-property must match
     *     the key name in the passed in map in order for the rule to be selected.  If there
     *     is more than one entry in the passed in Map, then the rules must match on all entries.
     *     This is a conjunction (or AND) - the rules match all keys are selected.
     *   - If nothing is associated to the rule axis name (or null), then all rules are selected.
     *
     * Once the rules are selected, all rule conditions are executed.  If the condition is true,
     * then the associated statement is executed.
     *
     * Note: More than one rule axis can be added to an n-cube.  In this case, each rule axis
     * name can have its own orchestration (rule list) to select the rules on the given axis.
     * </pre>
     * @param coordinate Map of String keys to values meant to bind to each axis of the n-cube.
     * @param output Map that can be written to by the code within the the n-cubes (for example,
     *               GroovyExpressions.
     * @param defaultValue Object placed here will be returned if there is no cell at the location
     *                     pinpointed by the input coordinate.  Normally, the defaulValue of the
     *                     n-cube is returned, but if this parameter is passed a non-null value,
     *                     then it will be returned.
     * @return Cell pinpointed by the input coordinate.  If there is nothing stored at this
     * location, then if there is an axis containing a column with a default value (set as
     * meta-property Column.DEFAULT_VALUE [key: 'default_value']), then that will be returned.
     * If there is no column with a default value, then the n-cube's default value will be
     * returned. If defaultValue is null, then then n-cube defaultValue argument will be returned.
     */
    T getCell(final Map coordinate, final Map output = [:], Object defaultValue = null)
    {
        Map input = wrapCoordinate(validateCoordinate(coordinate, output))

        if (hasRuleAxis())
        {
            return runRules(coordinate, input, output, defaultValue)
        }
        else
        {   // Perform fast bind and execute.
            T lastStatementValue = getCellById(getCoordinateKey(input, output), input, output, defaultValue)
            final RuleInfo ruleInfo = getRuleInfo(output)
            ruleInfo.setLastExecutedStatement(lastStatementValue)
            return output.return = lastStatementValue
        }
    }

    private T runRules(final Map coordinate, Map input, final Map output = [:], Object defaultValue = null)
    {
        final RuleInfo ruleInfo = getRuleInfo(output)
        final boolean trackBindings = ncubeRuntime.trackBindingsOn
        boolean run = true
        final List<Binding> bindings = ruleInfo.getAxisBindings()
        final int depth = executionStack.get().size()
        final int dimensions = numDimensions
        final String[] axisNames = axisList.keySet().toArray(new String[dimensions])
        Map ctx = prepareExecutionContext(input, output)
        T lastStatementValue = null

        while (run)
        {
            run = false
            final Map<String, List<Column>> selectedColumns = selectColumns(input, output)   // get [potential subset of] rule columns to execute, per Axis
            final Map<String, Integer> counters = getCountersPerAxis(axisNames)
            final Map<Long, Object> cachedConditionValues = [:]
            final Map<String, Integer> conditionsFiredCountPerAxis = [:]

            try
            {
                while (true)
                {
                    final Binding binding = new Binding(name, depth)

                    for (axis in axisList.values())
                    {
                        final String axisName = axis.name
                        final Column boundColumn = selectedColumns.get(axisName).get(counters[axisName] - 1)

                        if (axis.type == AxisType.RULE)
                        {   // Place value bound to rule axis name on input (that was bound to the input[axisName]).
                            // into a Wrapper class that acts like a String for rebinding to the rule axis, for nested
                            // use() calls, but contains a pointer to the original value (and delegates calls to it).
                            input.put(axisName, new GStringWrapper(boundColumn.columnName, input.get(axisName)))
                            Object conditionValue

                            if (!cachedConditionValues.containsKey(boundColumn.id))
                            {   // Has the condition on the Rule axis been run this execution?  If not, run it and cache it.
                                CommandCell cmd = (CommandCell) boundColumn.value

                                // If the cmd == null, then we are looking at a default column on a rule axis.
                                // the conditionValue becomes 'true' for Default column when ruleAxisBindCount = 0
                                final Integer count = conditionsFiredCountPerAxis.get(axisName)
                                conditionValue = cmd == null ? isZero(count) : executeExpression(ctx, cmd)
                                cachedConditionValues.put(boundColumn.id, conditionValue as boolean)

                                if (conditionValue)
                                {   // Rule fired
                                    conditionsFiredCountPerAxis.put(axisName, count == null ? 1 : count + 1)
                                    if (!axis.fireAll)
                                    {   // Only fire one condition on this axis (fireAll is false)
                                        counters.put(axisName, 1)
                                        selectedColumns.put(axisName, [boundColumn])
                                    }
                                    if (cmd == null)
                                    {
                                        trackUnboundAxis(output, name, axisName, coordinate.get(axisName))
                                    }
                                }
                            }
                            else
                            {   // re-use condition on this rule axis (happens when more than one rule axis on an n-cube)
                                conditionValue = cachedConditionValues.get(boundColumn.id)
                            }

                            // A rule column on a given axis can be accessed more than once (example: A, B, C on
                            // one rule axis, X, Y, Z on another).  This generates coordinate combinations
                            // (AX, AY, AZ, BX, BY, BZ, CX, CY, CZ).  The condition columns must be run only once, on
                            // subsequent access, the cached result of the condition is used.
                            if (conditionValue)
                            {
                                binding.bind(axisName, boundColumn)
                            }
                            else
                            {   // Incomplete binding - no need to attempt further bindings on other axes.
                                break
                            }
                        }
                        else
                        {
                            binding.bind(axisName, boundColumn)
                        }
                    }

                    // Step #2 Execute cell and store return value, associating it to the Axes and Columns it bound to
                    if (binding.numBoundAxes == dimensions)
                    {   // Conditions on rule axes that do not evaluate to true, do not generate complete coordinates (intentionally skipped)
                        if (trackBindings)
                        {   // Add bindings to output map when running ncube.track.bindings = true (default)
                            bindings.add(binding)
                        }
                        lastStatementValue = executeAssociatedStatement(input, output, ruleInfo, binding)
                    }
                    else
                    {
                        restoreWrappedValues(input)
                    }

                    // Step #3 increment counters (variable radix increment)
                    if (!incrementVariableRadixCount(counters, selectedColumns, axisNames))
                    {
                        break
                    }
                }

                // Verify all rule axes were bound 1 or more times
                ensureAllRuleAxesBound(coordinate, conditionsFiredCountPerAxis)
            }
            catch (RuleStop ignored)
            {   // ends this execution cycle
                ruleInfo.ruleStopThrown()
            }
            catch (RuleJump e)
            {
                input = e.coord
                run = true
            }
        }

        ruleInfo.setLastExecutedStatement(lastStatementValue)
        output.return = lastStatementValue
        return lastStatementValue
    }

    private Object executeExpression(Map ctx, CommandCell cmd)
    {
        try
        {
            Object ret = cmd.execute(ctx)
            trackInputKeysUsed((Map) ctx.input, (Map) ctx.output)
            return ret
        }
        catch (ThreadDeath | RuleStop | RuleJump e)
        {
            throw e
        }
        catch (CoordinateNotFoundException e)
        {
            String msg = e.message
            if (!msg.contains('-> cell:'))
            {
                throw new CoordinateNotFoundException("${e.message}\nerror occurred in cube: ${name}\n${stackToString()}",
                        e.cubeName, e.coordinate, e.axisName, e.value)
            }
            else
            {
                throw e
            }
        }
        catch (CommandCellException e)
        {   // Throw the inner-most CommandCellException to the top
            throw e
        }
        catch (Throwable t)
        {
            throw new CommandCellException("Error occurred in cube: ${name}\n${stackToString()}", t)
        }
    }

    private T executeAssociatedStatement(Map input, Map output, RuleInfo ruleInfo, Binding binding)
    {
        try
        {
            final Set<Long> colIds = binding.idCoordinate
            T statementValue = getCellById(colIds, input, output)
            binding.value = statementValue
            return statementValue
        }
        catch (RuleStop e)
        {   // Statement threw at RuleStop
            binding.value = '[RuleStop]'
            // Mark that RULE_STOP occurred
            ruleInfo.ruleStopThrown()
            throw e
        }
        catch(RuleJump e)
        {   // Statement threw at RuleJump
            binding.value = '[RuleJump]'
            throw e
        }
        catch (Exception e)
        {
            Throwable t = e
            while (t.cause != null)
            {
                t = t.cause
            }
            String msg = t.message
            if (isEmpty(msg))
            {
                msg = t.class.name
            }
            binding.value = "[${msg}]".toString()
            throw e
        }
        finally
        {
            // Replace value bound to rule axis name on input (that was bound to the input[axisName]). The replaced
            // value acts like a String for rebinding to the rule axis (nested use() calls), but contains a pointer
            // to the original value (and delegates calls to it).
            restoreWrappedValues(input)
        }
    }

    /**
     * Restore temporarily bound rule condition name (that was bound to the input[axisName]).  The rule name
     * is bound right before executing the associated statement, so that a call back into the rule cube will
     * start on the same rule.  After execution, the rule name's original associated value is restored.
     * @param input Map<String, ?> typical coordinate input
     */
    private void restoreWrappedValues(Map<String, Object> input)
    {
        for (Map.Entry<String, Object> entry: input.entrySet())
        {
            if (entry.value instanceof GStringWrapper)
            {   // Replace any value that was wrapped with the original value.
                def value = ((GStringWrapper) entry.value).originalValue
                entry.value = value
            }
        }
    }

    /**
     * @return boolean true if there is at least one rule axis, false if there are no rule axes.
     */
    boolean hasRuleAxis()
    {
        for (axis in axisList.values())
        {
            if (AxisType.RULE == axis.type)
            {
                return true
            }
        }
        return false
    }

    /**
     * Verify that at least one rule on each rule axis fired.  If not, then you have a
     * CoordinateNotFoundException.
     * @param coordinate Input (Map) coordinate for getCell()
     * @param conditionsFiredCountPerAxis Map that tracks AxisName to number of fired-columns bound to axis
     */
    private void ensureAllRuleAxesBound(Map coordinate, Map<String, Integer> conditionsFiredCountPerAxis)
    {
        for (axis in axisList.values())
        {
            if (AxisType.RULE == axis.type)
            {
                String axisName = axis.name
                Integer count = conditionsFiredCountPerAxis[axisName]
                if (count == null || count < 1)
                {
                    throw new CoordinateNotFoundException("No conditions on the rule axis: ${axisName} fired, and there is no default column on this axis, cube: ${name}, input: ${coordinate}",
                            name, coordinate, axisName)
                }
            }
        }
    }

    /**
     * The lowest level cell fetch.  This method uses the Set<Long> to fetch an
     * exact cell, while maintaining the original input coordinate that the location
     * was derived from (required because a given input coordinate could map to more
     * than one cell).  Once the cell is located, it is executed and the value from
     * the executed cell is returned. In the case of Command Cells, it is the return
     * value of the execution, otherwise the return is the value stored in the cell,
     * and if there is no cell, then a default value from NCube is returned, if one
     * is set. Default value ordering - first, a column level default is used if
     * one exists (under Column's meta-key: 'DEFAULT_CELL'). If no column-level
     * default is specified (no non-null value provided), then the NCube level default
     * is chosen (if it exists). If no NCube level default is specified, then the
     * defaultValue passed in is used, if it is non-null. The default value cache
     * should only be used with mapReduce because of its repeated calculation of each
     * column on all axes.
     * REQUIRED: The coordinate passed to this method must have already been run
     * through validateCoordinate(), which duplicates the coordinate and ensures the
     * coordinate has at least an entry for each axis (entry not needed for axes with
     * default column or rule axes).
     */
    T getCellById(final Set<Long> colIds, final Map coordinate, final Map output, Object defaultValue = null, boolean shouldExecute = true, Map columnDefaultCache = null)
    {
        // First, get a ThreadLocal copy of an NCube execution stack
        Deque<StackEntry> stackFrame = (Deque<StackEntry>) executionStack.get()
        boolean pushed = false
        try
        {
            // Form fully qualified cell lookup (NCube name + coordinate)
            // Add fully qualified coordinate to ThreadLocal execution stack
            final StackEntry entry = new StackEntry(name, coordinate)
            stackFrame.addFirst(entry)
            pushed = true
            T cellValue

// Handy trick for debugging a failed binding (like space after an input)
//            if (coordinate.containsKey("debug"))
//            {   // Dump out all kinds of binding info
//                log.info("*** DEBUG getCellById() ***")
//                log.info("Axes:")
//                for (Axis axis : axisList.values())
//                {
//                    log.info("  axis name: " + axis.name)
//                    log.info("  axis ID: " + axis.getId())
//                    log.info("  axis type: " + axis.getType())
//                    log.info("  axis valueType: " + axis.getValueType())
//                    log.info("  Columns:")
//                    for (Column column : axis.getColumns())
//                    {
//                        if (hasContent(column.getColumnName()))
//                        {
//                            log.info("    column name: " + column.getColumnName())
//                        }
//                        log.info("    column value: " + column.value)
//                        log.info("    column id: " + column.getId())
//                    }
//                }
//                log.info("Cells:")
//                log.info("  " + cells)
//                log.info("Input:")
//                log.info("  coord IDs: " + idCoord)
//                log.info("  coord Map: " + coordinate)
//            }

            cellValue = cells.get(colIds)
            if (cellValue == null && !cells.containsKey(colIds))
            {   // No cell, look for default
                cellValue = (T) getColumnDefault(colIds, columnDefaultCache)
                if (cellValue == null)
                {   // No Column Default, try NCube default, and finally passed in default
                    cellValue = defaultCellValue == null ? (T) defaultValue : defaultCellValue
                }
            }

            if (cellValue instanceof CommandCell)
            {
                if (shouldExecute)
                {
                    Map ctx = prepareExecutionContext(coordinate, output)
                    return (T) executeExpression(ctx, (CommandCell)cellValue)
                }
                else
                {
                    return cellValue
                }
            }
            else if (columnDefaultCache == null)
            {
                trackInputKeysUsed(coordinate, output)
            }
            return cellValue
        }
        finally
        {	// Unwind stack: always remove if stacked pushed, even if Exception has been thrown
            if (pushed)
            {
                stackFrame.removeFirst()
            }
        }
    }

    /**
     * Pre-compile command cells, meta-properties, and rule conditions that are expressions
     */
    CompileInfo compile()
    {
        CompileInfo compileInfo = new CompileInfo()
        compileInfo.setCubeName(this.name)

        cells.each { ids, cell ->
            if (cell instanceof GroovyBase) {
                compileCell(getCoordinateFromIds(ids), (GroovyBase)cell, compileInfo)
            }
        }

        metaProps.each { key, value ->
            if (value instanceof GroovyBase) {
                compileCell([metaProp:key], (GroovyBase)value, compileInfo)
            }
        }

        axisList.each { axisName, axis ->
            axis.columns.each { column ->
                if (column.value instanceof GroovyBase) {
                    compileCell([axis:axisName,column:column.columnName], (GroovyBase)column.value, compileInfo)
                }

                if (column.metaProps) {
                    column.metaProps.each { key, value ->
                        if (value instanceof GroovyBase) {
                            compileCell([axis:axisName,column:column.columnName,metaProp:key], (GroovyBase)value, compileInfo)
                        }
                    }
                }
            }

            if (axis.metaProps) {
                axis.metaProps.each { key, value ->
                    if (value instanceof GroovyBase) {
                        compileCell([axis:axisName,metaProp:key], (GroovyBase)value, compileInfo)
                    }
                }
            }
        }

        return compileInfo
    }

    private void compileCell(Map input, GroovyBase groovyBase, CompileInfo compileInfo) {
        try
        {
            groovyBase.prepare(groovyBase.cmd ?: groovyBase.url, prepareExecutionContext(input,[:]))
        }
        catch (Exception e)
        {
            compileInfo.addException(input,e)
            log.warn("Failed to compile cell for cube: ${name} with coords: ${input.toString()}", e)
        }
    }

    /**
     * Given the passed in column IDs, return the column level default value
     * if one exists or null otherwise.  In the case of intersection, then null
     * is returned, meaning that the n-cube level default cell value will be
     * returned at intersections. The default value cache should only be used
     * with mapReduce because of its repeated calculation of each column on all axes.
     */
    def getColumnDefault(Set<Long> colIds, Map columnDefaultCache = null)
    {
        def colDef = null
        Iterator<Long> i = colIds.iterator()
        while (i.hasNext())
        {
            long colId = i.next()
            def defColValue
            if (columnDefaultCache?.containsKey(colId))
            {
                defColValue = columnDefaultCache.get(colId)
            }
            else
            {
                Axis axis = getAxisFromColumnId(colId, false)
                if (axis == null)
                {   // bad column id, continue check rest of column ids
                    continue
                }
                Column boundCol = axis.getColumnById(colId)
                if (boundCol != null)
                {
                    defColValue = boundCol.getMetaProperty(Column.DEFAULT_VALUE)
                    columnDefaultCache?.put(colId, defColValue)
                }
            }
            if (defColValue != null)
            {
                if (colDef != null && colDef != defColValue)
                {   // More than one specified in this set (intersection), therefore return null (use n-cube level default)
                    return null
                }
                colDef = defColValue
            }
        }

        return colDef
    }

    private static void trackInputKeysUsed(Map input, Map output)
    {
        if (input instanceof TrackingMap)
        {
            RuleInfo ruleInfo = getRuleInfo(output)
            ruleInfo.addInputKeysUsed(((TrackingMap)input).keysUsed())
        }
    }

    /**
     * Prepare the execution context by providing it with references to
     * important items like the input coordinate, output map, stack,
     * and this (ncube).
     */
    protected Map prepareExecutionContext(final Map coord, final Map output)
    {
        return [input: coord, output: output, ncube: this]  // Input coordinate is already a duplicate at this point
    }

    /**
     * Get a Map of column values and corresponding cell values where all axes
     * but one are held to a fixed (single) column, and one axis allows more than
     * one value to match against it.
     * @param coordinate Map - A coordinate where the keys are axis names, and the
     * values are intended to match a column on each axis, with one exception.  One
     * of the axis values in the coordinate input map must be an instanceof a Set.
     * If the set is empty, all columns and cell values for the given axis will be
     * returned in a Map.  If the Set has values in it, then only the columns
     * on the 'wildcard' axis that match the values in the set will be returned (along
     * with the corresponding cell values).
     * @param output Map that can be written to by the code within the the n-cubes (for example,
     *               GroovyExpressions.  Optional.
     * @param defaultValue Object placed here will be returned if there is no cell at the location
     *                     pinpointed by the input coordinate.  Normally, the defaulValue of the
     *                     n-cube is returned, but if this parameter is passed a non-null value,
     *                     then it will be returned.  Optional.
     * @return a Map containing Axis names and values to bind to those axes.  One of the
     * axes must have a Set bound to it.
     */
    Map<Object, T> getMap(final Map coordinate, Map output = [:], Object defaultValue = null)
    {
        final Map coord = validateCoordinate(coordinate, [:])
        final Map<String, Object> answers = getWildcardInfo(coord)
        Axis wildcardAxis = (Axis)answers.axis
        final List<Column> columns = getWildcardColumns(wildcardAxis, (Set<Comparable>)answers.set, coord)
        final Map<Object, T> result = [:]
        final String axisName = wildcardAxis.name

        for (column in columns)
        {
            coord[axisName] = wildcardAxis.getValueToLocateColumn(column)
            result[column.value] = getCell(coord, output, defaultValue)
        }

        return result
    }

    /**
     * Filter rows of an n-cube.  Use this API to fetch a subset of an n-cube, similar to SQL SELECT.
     * @param rowAxisName String name of axis acting as the ROW axis.
     * @param colAxisName String name of axis acting as the COLUMN axis.
     * @param where Closure groovy closure.  Written as condition in terms of the columns on the colAxisName.
     * Example: { Map input -> (input.state == 'TX' || input.state == 'OH') && (input.attribute == 'fuzzy')}.
     * This will only return rows where this condition is true ('state' and 'attribute' are two column values from
     * the colAxisName). The values for each row in the rowAxis is bound to the where expression for each row.  If
     * the row passes the 'where' condition, it is included in the output.
     * @param options - options map that can include any of the following keys:
     *    - "input" Map just like it is used for getCell() or at().  Only needed when there are three (3)
     *      or more dimensions.  All values in the input map (excluding the axis specified by rowAxisName and colAxisName) are
     *      bound just as they are in getCell() or at().
     *    - "output" the output Map use to write multiple return values to, just like getCell() or at().
     *    - "selectList" is a Collection of Column objects that indicates which will be returned (instead of *, less
     *      columns can be return in the 'result set').
     *    - "whereColumns" is a Collection of Column objects that will be sent to the 'where' closure.  Rather than
     *      send all columns, fewer is better because each where column must be bound to a value for each row.
     *    - MAP_REDUCE_COLUMNS_TO_SEARCH Set which allows reducing the number of columns bound for use in the where clause.  If not
     *      specified, all columns on the colAxisName can be used.  For example, if you had an axis named 'attribute', and it
     *      has 10 columns on it, you could list just two (2) of the columns here, and only those columns would be placed into
     *      values accessible to the where clause via input.xxx == 'someValue'.  The mapReduce() API runs faster when fewer
     *      columns are included in the columnsToSearch.
     *    - MAP_REDUCE_COLUMNS_TO_RETURN Set of values to indicate which columns to return.  If not specified, the entire 'row' is
     *      returned.  For example, if you had an axis named 'attribute', and it has 10 columns on it, you could list just
     *      two (2) of the columns here, in the returned Map of rows, only these two columns will be in the returned Map.
     *      The columnsToSearch and columnsToReturn can be completely different, overlap, or not be specified.  This param
     *      is similar to the 'Select List' portion of the SQL SELECT statement.  It essentially defaults to '*', but you
     *      can have it return less column/value pairs in the returned Map if you add only the columns you want returned here.
     *    - MAP_REDUCE_DEFAULT_VALUE Object placed here will be returned if there is no cell at the location
     *                     pinpointed by the input coordinate.  Normally, the defaulValue of the
     *                     n-cube is returned, but if this parameter is passed a non-null value,
     *                     then it will be returned.  Optional.
     *    - MAP_REDUCE_SHOULD_EXECUTE null or true means that each cell is executed, otherwise each cell is returned
     *      as though a getCellNoExecute() is called on it.
     * @return Map of Maps - The outer Map is keyed by the column values of all row columns.  If the row Axis is a discrete
     * axis, then the keys of the map are all the values of the columns.  If a non-discrete axis is used, then the keys
     * are the name meta-key for each column.  If a non-discrete axis is used and there are no name attributes on the columns,
     * and exception will be thrown.  The 'value' associated to the key (column value or column name) is a Map record,
     * where the keys are the column values (or names) for axis named colAxisName.  The associated values are the values
     * for each cell in the same column, for when the 'where' condition holds true (groovy true).
     */
    private Map internalMapReduce(String rowAxisName, String colAxisName, Closure where = { true }, Map options = [:], Map columnDefaultCache)
    {
        Map input =  options.containsKey('input') ? (Map) options.input : [:]
        Map output = options.containsKey('output') ? (Map) options.output : [:]
        Object defaultValue = options.get(MAP_REDUCE_DEFAULT_VALUE)
        Collection<Column> selectList = (Collection<Column>) options.selectList
        Collection<Column> whereColumns = (Collection<Column>) options.whereColumns
        final TrackingMap commandInput = new TrackingMap<>(new LinkedHashMap(input))
        Set<Long> boundColumns = bindAdditionalColumns(rowAxisName, colAxisName, commandInput)
        boolean shouldExecute = options.get(MAP_REDUCE_SHOULD_EXECUTE)

        Axis rowAxis = getAxis(rowAxisName)
        Axis colAxis = getAxis(colAxisName)
        boolean isRowDiscrete = rowAxis.type == AxisType.DISCRETE
        boolean isColDiscrete = colAxis.type == AxisType.DISCRETE
        boolean isRowCISTRING = rowAxis.valueType == AxisValueType.CISTRING
        boolean isColCISTRING = colAxis.valueType == AxisValueType.CISTRING

        if (rowAxis.type != AxisType.RULE)
        {
            commandInput.informAdditionalUsage([rowAxisName] as Collection<Object>)
        }
        if (colAxis.type != AxisType.RULE)
        {
            commandInput.informAdditionalUsage([colAxisName] as Collection<Object>)
        }
        trackInputKeysUsed(commandInput,output)

        final Set<Long> ids = new LinkedHashSet<>(boundColumns)
        final Map matchingRows = isRowCISTRING ? new CaseInsensitiveMap<>() : [:]
        final Map whereVars = isColCISTRING ? new CaseInsensitiveMap<>(input) : new LinkedHashMap<>(input)

        Collection<Column> rowColumns
        Object rowAxisValue = input.get(rowAxisName)
        if (rowAxisValue)
        {
            rowColumns = selectColumns(rowAxis, rowAxisValue instanceof Collection ? rowAxisValue as Set : [rowAxisValue] as Set)
            while (rowColumns.contains(null))
            {
                rowColumns.remove(null)
            }
        }
        else
        {
            rowColumns = rowAxis.columns
        }

        boolean isOneParamWhere = where.maximumNumberOfParameters == 1
<<<<<<< HEAD
        boolean invalidWhereColumn = false
        boolean invalidSelectColumn = false
=======
>>>>>>> 0b9e514e

        for (Column row : rowColumns)
        {
            commandInput.put(rowAxisName, rowAxis.getValueToLocateColumn(row))
            long rowId = row.id
            ids.add(rowId)

            for (Column column : whereColumns)
            {
                if (column == null)
                {   // Skip unknown 'where' columns
                    invalidWhereColumn = true
                    continue
                }
                long whereId = column.id
                ids.add(whereId)
                commandInput.put(colAxisName, colAxis.getValueToLocateColumn(column))
                Object colKey = isColDiscrete ? column.value : column.columnName
                def val
                try
                {
                    val = getCellById(ids, commandInput, output, defaultValue, shouldExecute, columnDefaultCache)
                }
                catch (Exception e)
                {
                    val = "err: ${getExceptionMessage(getDeepestException(e))}".toString()
                }
                whereVars.put(colKey, val)
                ids.remove(whereId)
            }

            def whereResult = isOneParamWhere ? where(whereVars) : where(whereVars, commandInput)

            if (whereResult)
            {
                Comparable key
                if (isRowDiscrete)
                {
                    key = row.value
                }
                else
                {
                    if (isEmpty(row.columnName))
                    {
                        throw new IllegalStateException("Non-discrete axis columns must have a meta-property 'name' set in order to use them for mapReduce().  Cube: ${name}, Axis: ${rowAxis.name}")
                    }
                    key = row.columnName
                }

                String axisName = colAxis.name
                Map result = isColCISTRING ? new CaseInsensitiveMap<>() : [:]
                for (Column column : selectList)
                {
                    if (column == null)
                    {   // Skip unknown 'search' columns
                        invalidSelectColumn = true
                        continue
                    }
                    def colValue = isColDiscrete ? column.value : column.columnName
                    if (whereVars.containsKey(colValue))
                    {
                        result.put(colValue, whereVars.get(colValue))
                        continue
                    }
                    commandInput.put(axisName, column.valueThatMatches)
                    long colId = column.id
                    ids.add(colId)
                    result.put(colValue, getCellById(ids, commandInput, output, defaultValue, shouldExecute, columnDefaultCache))
                    ids.remove(colId)
                }
                matchingRows.put(key, result)
            }
            ids.remove(rowId)
        }
        if (invalidWhereColumn)
        {
            log.warn("mapReduce() called with one ore more columns to search that does not exist.  Cube: ${name}, Axis: ${rowAxis.name}")
        }
        if (invalidSelectColumn)
        {
            log.warn("mapReduce() called with one or more columns to return that does not exist.  Cube: ${name}, Axis: ${rowAxis.name}")
        }
        return matchingRows
    }

    /**
     * Use mapReduce() [select] on n-dimensional n-cube where n >= 2.  Axes other than the where clause can be left off, or
     * can have a value specifically bound to them (reducing search time).
     * @param colAxisName String name of axis acting as the COLUMN axis.
     * @param where Closure groovy closure.  Written as condition in terms of the columns on the colAxisName.
     * Example: { Map input -> (input.state == 'TX' || input.state == 'OH') && (input.attribute == 'fuzzy')}.
     * This will only return rows where this condition is true ('state' and 'attribute' are two column values from
     * the colAxisName). The values for each row in the rowAxis is bound to the where expression for each row.  If
     * the row passes the 'where' condition, it is included in the output.
     * @param options - options map that can include any of the following keys:
     *    - "input" Map just like it is used for getCell() or at().  Only needed when there are three (3)
     *      or more dimensions.  All values in the input map (excluding the axis specified by rowAxisName and colAxisName) are
     *      bound just as they are in getCell() or at().
     *    - "output" the output Map use to write multiple return values to, just like getCell() or at().
     *    - MAP_REDUCE_COLUMNS_TO_SEARCH Set which allows reducing the number of columns bound for use in the where clause.  If not
     *      specified, all columns on the colAxisName can be used.  For example, if you had an axis named 'attribute', and it
     *      has 10 columns on it, you could list just two (2) of the columns here, and only those columns would be placed into
     *      values accessible to the where clause via input.xxx == 'someValue'.  The mapReduce() API runs faster when fewer
     *      columns are included in the columnsToSearch.
     *    - MAP_REDUCE_COLUMNS_TO_RETURN Set of values to indicate which columns to return.  If not specified, the entire 'row' is
     *      returned.  For example, if you had an axis named 'attribute', and it has 10 columns on it, you could list just
     *      two (2) of the columns here, in the returned Map of rows, only these two columns will be in the returned Map.
     *      The columnsToSearch and columnsToReturn can be completely different, overlap, or not be specified.  This param
     *      is similar to the 'Select List' portion of the SQL SELECT statement.  It essentially defaults to '*', but you
     *      can have it return less column/value pairs in the returned Map if you add only the columns you want returned here.
     *    - MAP_REDUCE_DEFAULT_VALUE Object placed here will be returned if there is no cell at the location
     *                     pinpointed by the input coordinate.  Normally, the defaulValue of the
     *                     n-cube is returned, but if this parameter is passed a non-null value,
     *                     then it will be returned.  Optional.
     *    - MAP_REDUCE_SHOULD_EXECUTE null or true means that each cell is executed, otherwise each cell is returned
     *      as though a getCellNoExecute() is called on it.
     * @return Map of Maps - The outer Map is keyed by the column values of all row columns.  If the row Axis is a discrete
     * axis, then the keys of the map are all the values of the columns.  If a non-discrete axis is used, then the keys
     * are the name meta-key for each column.  If a non-discrete axis is used and there are no name attributes on the columns,
     * and exception will be thrown.  The 'value' associated to the key (column value or column name) is a Map record,
     * where the keys are the column values (or names) for axis named colAxisName.  The associated values are the values
     * for each cell in the same column, for when the 'where' condition holds true (groovy true).
     */
    Map mapReduce(String colAxisName, Closure where = { true }, Map options = [:])
    {
        throwIf(!colAxisName, 'The column axis name cannot be null')
        throwIf(!where, 'The where clause cannot be null')

        Axis colAxis = axisList[colAxisName]
        throwIf(!colAxis,"The column axis name does not exist. Cube: ${name}, Axis: ${colAxisName}")

        Map input = options.containsKey('input') ? (Map)options.input : [:]
        Set columnsToSearch = (Set)options[MAP_REDUCE_COLUMNS_TO_SEARCH]
        Set columnsToReturn = (Set)options[MAP_REDUCE_COLUMNS_TO_RETURN]
        final Map columnDefaultCache = new CaseInsensitiveMap()

        Map commandOpts = new TrackingMap<>(new CaseInsensitiveMap(options))
        commandOpts.input = new TrackingMap<>(new CaseInsensitiveMap(input))
        commandOpts.selectList = selectColumns(colAxis, columnsToReturn)
        commandOpts.whereColumns = selectColumns(colAxis, columnsToSearch)
        commandOpts.put(MAP_REDUCE_SHOULD_EXECUTE, options.get(MAP_REDUCE_SHOULD_EXECUTE) == null ? true : options.get(MAP_REDUCE_SHOULD_EXECUTE))

        String rowAxisName
        Set<String> searchAxes = axisNames - colAxisName - input.keySet()
        if (searchAxes.empty)
        {
            searchAxes = axisNames - colAxisName
            rowAxisName = searchAxes.first()
        }
        else
        {
            searchAxes.sort { getAxis(it).columns.size() }
            rowAxisName = searchAxes.last() // take axis with most columns first
        }
        Set<String> otherAxes = searchAxes - rowAxisName
        Map result
        if (otherAxes.empty)
        {
            result = internalMapReduce(rowAxisName, colAxisName, where, commandOpts, columnDefaultCache)
        }
        else
        {
            result = executeMultidimensionalMapReduce(otherAxes, rowAxisName, colAxisName, where, commandOpts, columnDefaultCache)
        }
        return result
    }

    private Map executeMultidimensionalMapReduce(Set<String> axes, String rowAxisName, String colAxisName, Closure where, Map options, Map columnDefaultCache)
    {
        Map result
        Map ret = new LinkedHashMap()
        String axisName = axes.last() // take axis with most columns first
        List<Column> columns = getAxis(axisName).columns
        Set<String> otherAxes = axes - axisName
        boolean noMoreAxes = otherAxes.empty
        Map input = (Map) options.input

        for (Column column : columns)
        {
            input.put(axisName, column.value)
            if (noMoreAxes)
            {
                result = internalMapReduce(rowAxisName, colAxisName, where, options, columnDefaultCache)
                for (Map.Entry resultEntry : result)
                {
                    Map inputVal = new LinkedHashMap(input)
                    inputVal.put(rowAxisName, resultEntry.key)
                    ret.put(inputVal, resultEntry.value)
                }
            }
            else
            {
                result = executeMultidimensionalMapReduce(otherAxes, rowAxisName, colAxisName, where, options, columnDefaultCache)
                ret.putAll(result)
            }
        }
        return ret
    }

    private Collection<Column> selectColumns(Axis axis, Set valuesMatchingColumns)
    {
        Collection<Column> columns = []
        boolean isDiscrete = axis.type == AxisType.DISCRETE

        if (valuesMatchingColumns == null || valuesMatchingColumns.empty)
        {   // If empty or null, then treat as '*' (all columns)
            if (isDiscrete)
            {
                for (Column column : axis.columns)
                {
                    columns.add(axis.findColumn(column.value))
                }
            }
            else
            {
                for (Column column : axis.columns)
                {
                    if (isEmpty(column.columnName))
                    {
                        throw new IllegalStateException("Non-discrete axis columns must have a meta-property 'name' set in order to use them for mapReduce().  Cube: ${name}, Axis: ${axis.name}")
                    }
                    columns.add(axis.findColumnByName(column.columnName))
                }
            }
            return columns
        }
        
        if (isDiscrete)
        {
            for (Object value : valuesMatchingColumns)
            {
                columns.add(axis.findColumn((Comparable)value))
            }
        }
        else
        {
            for (Object value : valuesMatchingColumns)
            {
                if (isEmpty((String)value))
                {
                    throw new IllegalStateException("Non-discrete axis columns must have a meta-property 'name' set in order to use them for mapReduce().  Cube: ${name}, Axis: ${axis.name}")
                }
                columns.add(axis.findColumnByName((String)value))
            }
        }
        return columns
    }

    private static void throwIf(boolean throwCondition, String msg)
    {
        if (throwCondition)
        {
            throw new IllegalArgumentException(msg)
        }
    }

    private Set<Long> bindAdditionalColumns(String rowAxisName, String colAxisName, Map input)
    {
        if (axisList.size() <= 2)
        {
            return [] as Set
        }
        Set<String> axisNames = axisList.keySet()
        Set<String> otherAxisNames = axisNames - [rowAxisName, colAxisName]
        Set<String> inputAxisNames = input.keySet()
        if (!inputAxisNames.containsAll(otherAxisNames))
        {
            Set<String> otherAxes = axisNames - [rowAxisName, colAxisName]
            Set<String> otherAxesWithDefaults = otherAxes.findAll { String axisName ->
                getAxis(axisName).hasDefaultColumn()
            }

            if (!input.keySet().containsAll(otherAxes - otherAxesWithDefaults))
            {
                throw new IllegalArgumentException("Using row axis: ${rowAxisName} and query axis: ${colAxisName} for cube: ${this.name} - bindings for axes: ${otherAxisNames} must be supplied.")
            }
        }

        Set<Long> boundColumns = new LongHashSet()
        for (String axisName : otherAxisNames)
        {
            Axis otherAxis = getAxis(axisName)
            def value = input.get(axisName)
            Column column = otherAxis.findColumn((Comparable)value)
            if (!column)
            {
                throw new CoordinateNotFoundException("Column: ${value} not found on axis: ${axisName} on cube: ${name}", name, null, axisName, value)
            }
            boundColumns.add(column.id)
        }
        return boundColumns
    }

    /**
     * Get / Create the RuleInfo Map stored at output[NCube.RULE_EXEC_INFO]
     */
    static RuleInfo getRuleInfo(Map output)
    {
        RuleInfo ruleInfo
        if (output.containsKey(RULE_EXEC_INFO))
        {   // RULE_EXEC_INFO Map already exists, must be a recursive call.
            return (RuleInfo) output.get(RULE_EXEC_INFO)
        }
        // RULE_EXEC_INFO Map does not exist, create it.
        ruleInfo = new RuleInfo()
        output.put(RULE_EXEC_INFO, ruleInfo)
        return ruleInfo
    }

    /**
     * Follow the exact same treatment of TRUTH as Groovy
     */
    static boolean isTrue(Object ruleValue)
    {
        if (ruleValue == null)
        {   // null indicates rule did NOT fire
            return false
        }

        if (ruleValue instanceof Boolean)
        {
            return ruleValue
        }

        if (ruleValue instanceof Number)
        {
            boolean isZero = ((byte) 0) == ruleValue ||
                    ((short) 0) == ruleValue ||
                    0i == ruleValue ||
                    0L == ruleValue ||
                    0.0d == ruleValue ||
                    0.0f == ruleValue ||
                    BigInteger.ZERO == ruleValue ||
                    BigDecimal.ZERO == ruleValue
            return !isZero
        }

        if (ruleValue instanceof String)
        {
            return "" != ruleValue
        }

        if (ruleValue instanceof Map)
        {
            return ((Map)ruleValue).size() > 0
        }

        if (ruleValue instanceof Collection)
        {
            return ((Collection)ruleValue).size() > 0
        }

        if (ruleValue instanceof Enumeration)
        {
            return ((Enumeration)ruleValue).hasMoreElements()
        }

        if (ruleValue instanceof Iterator)
        {
            return ((Iterator)ruleValue).hasNext()
        }

        return true
    }

    private static boolean isZero(Integer count)
    {
        return count == null || count == 0
    }

    /**
     * Bind the input coordinate to each axis.  The reason the column is a List of columns that the coordinate
     * binds to on the axis, is to support RULE axes.  On a regular axis, the coordinate binds
     * to a column (with a binary search or hashMap lookup), however, on a RULE axis, the act
     * of binding to an axis results in a List<Column>.
     * @param input The passed in input coordinate to bind (or multi-bind) to each axis.
     */
    private Map<String, List<Column>> selectColumns(Map<String, Object> input, Map output)
    {
        Map<String, List<Column>> bindings = new CaseInsensitiveMap<>()
        for (entry in axisList.entrySet())
        {
            final String axisName = entry.key
            final Axis axis = entry.value
            final Object value = input.get(axisName)

            if (AxisType.RULE == axis.type)
            {   // For RULE axis, all possible columns must be added (they are tested later during execution)
                if (value instanceof String)
                {
                    bindings.put(axisName, axis.getRuleColumnsStartingAt((String) value))
                }
                else if (value instanceof Collection)
                {   // Collection of rule names to select (orchestration)
                    Collection<String> orchestration = (Collection)value
                    bindings.put(axisName, axis.findColumns(orchestration))
                    assertAtLeast1Rule(bindings.get(axisName), "No rule selected on rule-axis: ${axis.name}, rule names ${orchestration}, cube: ${name}")
                }
                else if (value instanceof Map)
                {   // key-value pairs that meta-properties of rule columns must match to select rules.
                    Map<String, Object> required = (Map)value
                    bindings.put(axisName, axis.findColumns(required))
                    assertAtLeast1Rule(bindings[axisName], "No rule selected on rule-axis: ${axis.name}, meta-properties must match ${required}, cube: ${name}")
                }
                else if (value instanceof Closure)
                {
                    bindings.put(axisName, axis.findColumns((Closure)value))
                    assertAtLeast1Rule(bindings.get(axisName), "No rule selected on rule-axis: ${axis.name}, meta-properties must match closure, cube: ${name}")
                }
                else
                {
                    bindings.put(axisName, axis.columns)
                }
            }
            else
            {   // Find the single column that binds to the input coordinate on a regular axis.
                final Column column = axis.findColumn((Comparable)value)
                if (column == null || column.default)
                {
                    trackUnboundAxis(output, name, axisName, value)
                }
                if (column == null)
                {
                    throw new CoordinateNotFoundException("Value '${value}' not found on axis: ${axisName}, cube: ${name}",
                            name, input, axisName, value)
                }
                bindings.put(axisName, [column])    // Binding is a List of one column on non-rule axis
            }
        }

        return bindings
    }

    private static void trackUnboundAxis(Map output, String cubeName, String axisName, Object value)
    {
        RuleInfo ruleInfo = getRuleInfo(output)
        ruleInfo.addUnboundAxis(cubeName, axisName, value)
    }

    private static void assertAtLeast1Rule(Collection<Column> columns, String errorMessage)
    {
        if (columns.empty)
        {   // Match default (if it exists) and none of the orchestration columns have matched
            throw new CoordinateNotFoundException(errorMessage)
        }
    }

    private static Map<String, Integer> getCountersPerAxis(final String[] axisNames)
    {
        final Map<String, Integer> counters = new CaseInsensitiveMap<>()

        // Set counters to 1
        for (axisName in axisNames)
        {
            counters[axisName] = 1
        }
        return counters
    }

    /**
     * @param coordinate Set<Long> coordinate usuable by getCellById(), setCellByEdit(), ...
     * @return Map<Long, Long> which maps an axis ID to the Column ID on that axis.
     */
    private Map<Long, Long> getAxisToCoord(Set<Long> coordinate)
    {
        Iterator<Long> i = coordinate.iterator()
        Map<Long, Long> axisToCoord = new HashMap<>()

        while (i.hasNext())
        {
            Long id = i.next()
            axisToCoord.put(id.intdiv(Axis.BASE_AXIS_ID).longValue(), id)
        }
        return axisToCoord
    }

    /**
     * Make sure the returned Set<Long> contains a column ID for each axis, even if the input set does
     * not have a coordinate for an axis, but the axis has a default column (the default column's ID will
     * be added to the returned Set).
     * @return Set<Long> that contains only the necessary coordinates from the passed in Collection.  If it cannot
     * bind, null is returned.
     * Example of what this method does:
     * axis 1 (has columns with IDs 10, 11, ...)
     * axis 2 (20, 21, ...)
     * axis 3 (30, 31, ...)
     * axis 4 (40, 41, ...)
     * passed in [16, 35]
     * returned [16, 35, 2.def, 4.def]  // 2.def = ID of default column on axis 2, 4.def (ditto)
     */
    protected Set<Long> ensureFullCoordinate(Set<Long> coordinate)
    {
        if (coordinate == null)
        {
            coordinate = new LongHashSet()
        }
        int numDim = numDimensions

        if (coordinate.size() >= numDim)
        {   // Fast-path (no default column projecting)
            Map<Long, Long> axisToCoord = new HashMap<>()
            Iterator<Long> i = coordinate.iterator()

            while (i.hasNext())
            {
                Long id = i.next()
                // Fast way to get unique Axis ids without division
                axisToCoord.put(id - (id % Axis.BASE_AXIS_ID), 0L)
            }

            if (axisToCoord.size() == numDim)
            {   // Switch to LongHashSet if the instance passed in is not already LongHashSet
                return coordinate instanceof LongHashSet ? coordinate : new LongHashSet(coordinate)
            }
        }

        // Help-out - add default column binds, etc.
        Set<Long> ids = new LongHashSet()
        Map<Long, Long> axisToCoord = getAxisToCoord(coordinate)

        for (axis in axisList.values())
        {
            Long coordId = axisToCoord.get(axis.id)
            if (coordId)
            {
                ids.add(coordId)
            }
            else if (coordId == null && axis.hasDefaultColumn())
            {   // If inbound coordinate does not have an ID for an axis, snag the default column ID for that axis (if the axis has a default)
                ids.add(axis.defaultColId)
            }
        }

        return ids.size() == numDim ? ids : null
    }

    /**
     * This API will fetch particular cell values (identified by the idArrays) for the passed
     * in appId and named cube.  The idArrays is an Object[] of Object[]'s:<pre>
     * [
     *  [1, 2, 3],
     *  [4, 5, 6],
     *  [7, 8, 9],
     *   ...
     *]
     * In the example above, the 1st entry [1, 2, 3] identifies the 1st cell to fetch.  The 2nd entry [4, 5, 6]
     * identifies the 2nd cell to fetch, and so on.
     * </pre>
     * @return Object[] The return value is an Object[] containing Object[]'s with the original coordinate
     *  as the first entry and the cell value as the 2nd entry:<pre>
     * [
     *  [[1, 2, 3], {"type":"int", "value":75}],
     *  [[4, 5, 6], {"type":"exp", "cache":false, "value":"return 25"}],
     *  [[7, 8, 9], {"type":"string", "value":"hello"}],
     *   ...
     * ]
     * </pre>
     */
    Object[] getCells(Object[] idArrays, Map input, Map output = [:], Object defaultValue = null)
    {
        final Map commandInput = new TrackingMap<>(new CaseInsensitiveMap(input ?: [:]))

        Object[] ret = new Object[idArrays.length]
        int idx = 0

        for (coord in idArrays)
        {
            Set<Long> key = new LinkedHashSet<>()
            for (item in coord)
            {
                key.add(convertToLong(item))
            }
            key = ensureFullCoordinate(key)
            ensureInputBindings(commandInput, key)
            CellInfo cellInfo
            try
            {
                def value = getCellById(key, commandInput, output, defaultValue)
                try
                {
                    cellInfo = new CellInfo(value)
                    ret[idx++] = [coord, cellInfo as Map]
                }
                catch (Exception ignored)
                {
                    cellInfo = new CellInfo(value.toString())    // Convert non-logical primitive to String
                    ret[idx++] = [coord, cellInfo as Map]
                }
            }
            catch (Exception e)
            {
                cellInfo = new CellInfo("err: ${getExceptionMessage(getDeepestException(e))}".toString())
                ret[idx++] = [coord, cellInfo as Map]
            }
        }

        return ret
    }

    private static String getExceptionMessage(Throwable t)
    {
        return t.message ?: t.class.name
    }
    
    /**
     * This API ensures that the passed in inputMap has bindings for all axes specified by ids.
     */
    protected void ensureInputBindings(Map input, Set<Long> ids)
    {
        Iterator i = ids.iterator()
        while (i.hasNext())
        {
            Long id = i.next()
            Axis axis = getAxisFromColumnId(id, false)
            if (axis != null)
            {
                if (!input.containsKey(axis.name))
                {
                    Column column = axis.getColumnById(id)
                    if (column)
                    {
                        input.put(axis.name, axis.getValueToLocateColumn(column))
                    }
                }
            }
        }
    }

    /**
     * Convert an Object to a Map.  This allows an object to then be passed into n-cube as a coordinate.  Of course
     * the returned map can have additional key/value pairs added to it after calling this method, but before calling
     * getCell().
     * @param o Object any Java object to bind to an NCube.
     * @return Map where the fields of the object are the field names from the class, and the associated values are
     * the values associated to the fields on the object.
     */
    static Map objectToMap(final Object o)
    {
        if (o == null)
        {
            throw new IllegalArgumentException("null passed into objectToMap.  No possible way to convert null into a Map.")
        }

        try
        {
            final Collection<Field> fields = getDeepDeclaredFields(o.class)
            final Iterator<Field> i = fields.iterator()
            final Map newCoord = new CaseInsensitiveMap<>()

            while (i.hasNext())
            {
                final Field field = i.next()
                final String fieldName = field.name
                final Object fieldValue = field.get(o)
                if (newCoord.containsKey(fieldName))
                {   // This can happen if field name is same between parent and child class (dumb, but possible)
                    newCoord[field.declaringClass.name + '.' + fieldName] = fieldValue
                }
                else
                {
                    newCoord[fieldName] = fieldValue
                }
            }
            return newCoord
        }
        catch (Exception e)
        {
            throw new RuntimeException("Failed to access field of passed in object.", e)
        }
    }

    private static String stackToString()
    {
        final Deque<StackEntry> stack = executionStack.get()
        final Iterator<StackEntry> i = stack.descendingIterator()
        final StringBuilder s = new StringBuilder()

        while (i.hasNext())
        {
            final StackEntry key = i.next()
            s.append("-> cell:${key.toString()}")
            if (i.hasNext())
            {
                s.append('\n')
            }
        }

        return s.toString()
    }

    /**
     * Increment the variable radix number passed in.  The number is represented by a Map, where the keys are the
     * digit names (axis names), and the values are the associated values for the number.
     * @return false if more incrementing can be done, otherwise true.
     */
    private static boolean incrementVariableRadixCount(final Map<String, Integer> counters,
                                                       final Map<String, List<Column>> bindings,
                                                       final String[] axisNames)
    {
        int digit = axisNames.length - 1

        while (true)
        {
            final String axisName = axisNames[digit]
            final int count = counters[axisName]
            final List<Column> cols = bindings[axisName]

            if (count >= cols.size())
            {   // Reach max value for given dimension (digit)
                if (digit == 0)
                {   // we have reached the max radix for the most significant digit - we are done
                    return false
                }
                counters[axisNames[digit--]] = 1
            }
            else
            {
                counters[axisName] = count + 1  // increment counter
                return true
            }
        }
    }

    /**
     * @param coordinate passed in coordinate for accessing this n-cube
     * @return Map with two keys.  One key is the String 'axis' with the associated value being the Axis instance
     * that matches the coordinate which has a Set associated to it.  The other key is the String 'set' which has
     * the Set of values (or empty Set) to match against the axis.
     */
    private Map<String, Object> getWildcardInfo(final Map<String, Object> coordinate)
    {
        Map<String, Object> answers = [:]
        int count = 0

        for (entry in coordinate.entrySet())
        {
            if (entry.value instanceof Set)
            {
                count++
                answers.axis = axisList[entry.key]      // intentional case insensitive match
                answers.set = entry.value
            }
        }

        if (count == 0)
        {
            throw new IllegalArgumentException("No 'Set' value found within input coordinate, cube: ${name}")
        }

        if (count > 1)
        {
            throw new IllegalArgumentException("More than one 'Set' found as value within input coordinate, cube: ${name}")
        }

        return answers
    }

    /**
     * @param coordinate Map containing Axis names as keys, and Comparable's as
     * values.  The coordinate key matches an axis name, and then the column on the
     * axis is found that best matches the input coordinate value.  Use this when
     * the input is expected to only match one value on an axis.  For example, for a
     * RULE axis, the key name is the RULE axis name, and the value is the rule name
     * to match.
     * @return a Set key in the form of Column1,Column2,...Column-n where the Columns
     * are the Column IDs along the axis that match the value associated to the key (axis
     * name) of the passed in input coordinate. The ordering is the order the axes are
     * stored within in NCube.  The returned Set is the 'key' of NCube's cells Map, which
     * maps a coordinate (Set of column IDs) to the cell value.
     */
    Set<Long> getCoordinateKey(final Map coordinate, Map output = new CaseInsensitiveMap())
    {
        Map safeCoord

        if (coordinate instanceof TrackingMap)
        {
            TrackingMap trackMap = (TrackingMap)coordinate
            if (trackMap.getWrappedMap() instanceof CaseInsensitiveMap)
            {
                safeCoord = coordinate
            }
            else
            {
                safeCoord = new CaseInsensitiveMap<>(coordinate)
            }
        }
        else if (coordinate instanceof CaseInsensitiveMap)
        {
            safeCoord = coordinate
        }
        else
        {
            safeCoord = (coordinate == null) ? new CaseInsensitiveMap<>() : new CaseInsensitiveMap<>(coordinate)
        }

        Set<Long> ids = new LinkedHashSet<>()
        Iterator<Axis> i = axisList.values().iterator()

        while (i.hasNext())
        {
            Axis axis = (Axis) i.next()
            String axisName = axis.name
            Comparable value = (Comparable) safeCoord.get(axisName)
            Column column = (Column) axis.findColumn(value)

            if (column == null || column.default)
            {
                trackUnboundAxis(output, name, axisName, value)
                if (column == null)
                {
                    throw new CoordinateNotFoundException("Value '${coordinate}' not found on axis: ${axisName}, cube: ${name}",
                            name, coordinate, axisName, value)
                }
            }
            ids.add(column.id)
        }
        return new LongHashSet(ids)
    }

    /**
     * Ensure that the Map coordinate dimensionality satisfies this nCube.
     * This method verifies that all axes are listed by name in the input coordinate.
     * @param coordinate Map input coordinate
     */
    private Map validateCoordinate(final Map coordinate, final Map output)
    {
        if (coordinate == null)
        {
            throw new IllegalArgumentException("'null' passed in for coordinate Map, n-cube: ${name}")
        }

        // Ensure required scope is supplied within the input coordinate
        Set<String> requiredScope = getRequiredScope(coordinate, output)
        requiredScope.removeAll(coordinate.keySet())

        if (!requiredScope.empty)
        {
            Set<String> missingScope = new LinkedHashSet<>()
            for (String key : requiredScope)
            {
                Axis axis = getAxis(key)
                if (axis == null || !axis.hasDefaultColumn())
                {
                    missingScope.add(key)
                }
            }

            if (!missingScope.empty)
            {
                // Message below intentionally only shows the required scope keys left in the requireScope Set, as opposed
                // to showing all required keys.  Note that the InvalidateCoordinateException does store the full set
                // of required scope keys.
                throw new InvalidCoordinateException("Input coordinate: ${coordinate.keySet()}, missing required scope key(s): ${missingScope}, cube: ${name}, appId: ${appId}",
                        name, coordinate.keySet(), getRequiredScope(coordinate, output))

            }
        }

        return coordinate
    }

    /**
     * Ensure the input coordinate Map is in the structure of TrackingMap --> CaseInsensitiveMap --> MapEntries.
     * If not, the passed in Map will be converted to a CaseInsensitiveMap, wrapped by a TrackingMap.
     * @param coordinate Map input coordinate
     * @return Map new input coordinate (if needed) or the original Map passed in.
     */
    private Map wrapCoordinate(final Map coordinate)
    {
        if (coordinate instanceof TrackingMap)
        {
            TrackingMap trackingMap = (TrackingMap) coordinate
            if (trackingMap.getWrappedMap() instanceof CaseInsensitiveMap)
            {   // Already wrapped (called from 'inside' - a GroovyExpression or GroovyTemplate using at() ,go(), or use()
                return coordinate
            }
            return new TrackingMap(new CaseInsensitiveMap<>(trackingMap.getWrappedMap()))
        }

        // 1. Ensure the input coordinate Map is protected from overwrites.
        // 2. Ensure the input coordinate Map is case-insensitive.
        return new TrackingMap(new CaseInsensitiveMap<>(coordinate))
    }

    /**
     * @param coordinate Map containing Axis names as keys, and Comparable's as
     * values.  The coordinate key matches an axis name, and then the column on the
     * axis is found that best matches the input coordinate value. The input coordinate
     * must contain one Set as a value for one of the axes of the NCube.  If empty,
     * then the Set is treated as '*' (star).  If it has 1 or more elements in
     * it, then for each entry in the Set, a column position value is returned.
     *
     * @return a List of all columns that match the values in the Set, or in the
     * case of an empty Set, all columns on the axis.
     */
    private List<Column> getWildcardColumns(final Axis wildcardAxis, final Set<Comparable> wildcardSet, final Map coordinate)
    {
        final List<Column> columns = []

        // To support '*', an empty Set is bound to the axis such that all columns are returned.
        if (wildcardSet.empty)
        {
            columns.addAll(wildcardAxis.columns)
        }
        else
        {
            // This loop grabs all the columns from the axis which match the values in the Set
            for (value in wildcardSet)
            {
                final Column column = wildcardAxis.findColumn(value)
                if (column == null)
                {
                    String axisName = wildcardAxis.name
                    throw new CoordinateNotFoundException("Value '${value}' not found using Set on axis: ${axisName}, cube: ${name}",
                            name, coordinate, axisName, value)
                }

                columns.add(column)
            }
        }

        return columns
    }

    /**
     * @return T the default value that will be returned when a coordinate specifies
     * a cell that has no entry associated to it.  This is a space-saving technique,
     * as the most common cell value can be set as the defaultCellValue, and then the
     * cells that would have had this value can be left empty.
     */
    T getDefaultCellValue()
    {
        return defaultCellValue
    }

    /**
     * Set the default cell value for this n-cube.  This is a space-saving technique,
     * as the most common cell value can be set as the defaultCellValue, and then the
     * cells that would have had this value can be left empty.
     * @param defaultCellValue T the default value that will be returned when a coordinate
     * specifies a cell that has no entry associated to it.
     */
    void setDefaultCellValue(final T defaultCellValue)
    {
        this.defaultCellValue = defaultCellValue
        clearSha1()
    }

    /**
     * Clear all cell values.  All axes and columns remain.
     */
    void clearCells()
    {
        cells.clear()
        clearSha1()
    }

    /**
     * Add a column to the n-cube
     * @param axisName String name of the Axis to which the column will be added.
     * @param value Comparable that will be the value for the given column.  Cannot be null.
     * @param colName The optional name of the column, useful for RULE axis columns.  Optional.
     * @param suggestedId Long id.  If id is not valid for the column (unique id, and axis portion matches axis on which
     *                    it is added), then the ID will be generated.  Optional.
     * @return Column the added Column.
     */
    Column addColumn(final String axisName, final Comparable value, String colName = null, Long suggestedId = null)
    {
        final Axis axis = getAxis(axisName)
        if (axis == null)
        {
            throw new IllegalArgumentException("Could not add column. Axis name '${axisName}' was not found on cube: ${name}")
        }
        Column newCol = axis.addColumn(value, colName, suggestedId)
        clearSha1()
        return newCol
    }

    /**
     * Delete a column from the named axis.  All cells that reference this
     * column will be deleted.
     * @param axisName String name of Axis contains column to be removed.
     * @param value Comparable value used to identify column (Long if identifying a RULE column)
     * @return boolean true if deleted, false otherwise
     */
    boolean deleteColumn(final String axisName, final Comparable value)
    {
        final Axis axis = getAxis(axisName)
        if (axis == null)
        {
            throw new IllegalArgumentException("Could not delete column. Axis name '${axisName}' was not found on cube: ${name}")
        }

        Column column
        if (axis.type == AxisType.RULE)
        {   // Rule axes are deleted by ID, name, or null (default - can be deleted with null or ID).
            if (value instanceof Long)
            {
                column = axis.deleteColumnById((Long)value)
            }
            else if (value instanceof String)
            {
                column = axis.findColumnByName((String)value)
                if (column != null)
                {
                    axis.deleteColumnById(column.id)
                }
            }
            else if (value == null)
            {
                column = axis.deleteColumn(null)
            }
            else
            {
                return false
            }
        }
        else
        {
            column = axis.deleteColumn(value)
        }
        if (column == null)
        {
            return false
        }

        clearSha1()
        long colId = column.id

        // Remove all cells that reference the deleted column
        final Iterator<Set<Long>> i = cells.keySet().iterator()

        while (i.hasNext())
        {
            final Set<Long> key = i.next()
            // Locate the uniquely identified column, regardless of axis order
            if (key.contains(colId))
            {
                i.remove()
            }
        }
        return true
    }

    /**
     * Convenience method to locate column when you have the axis name as a String and the value to find.
     * If the named axis is a rule axis, then it is expected that value is either a String name of the rule
     * or the long ID of the rule column.
     * @param axisName String name of axis.  Case does not matter when locating by name.
     * @param value Comparable value used to find the column.
     * @return Column instance if located, otherwise null.
     */
    Column findColumn(String axisName, Comparable value)
    {
        Axis axis = getAxis(axisName)
        if (!axis)
        {
            return null
        }

        return axis.findColumn(value)
    }

    /**
     * Change the value of a Column along an axis.
     * @param id long indicates the column to change
     * @param value Comparable new value to set into the column
     * @param order int (optional) new display order for column
     */
    void updateColumn(long id, Comparable value, String name = null, int order = -1i)
    {
        Axis axis = getAxisFromColumnId(id)
        if (axis == null)
        {
            throw new IllegalArgumentException("No column exists with the id ${id} within cube: ${name}")
        }
        clearSha1()
        axis.updateColumn(id, value, name, order)
    }

    /**
     * Update all of the columns along an axis at once.  Any cell referencing a column that
     * is deleted, will also be deleted from the internal sparse matrix (Map) of cells.
     * @param axisName String axis name to update
     * @param newCols  List<Column> display ordered list of columns.  An n-cube editor program,
     *             for example, would call this API with an axisName and set of new columns.
     * @return Set<Long> column ids, indicating which columns were deleted.
     */
    Set<Long> updateColumns(final String axisName, final Collection<Column> newCols, boolean allowPositiveColumnIds = false)
    {
        if (newCols == null)
        {
            throw new IllegalArgumentException("Cannot pass in null for list of columns when updating columns, cube: ${name}")
        }
        if (!axisList.containsKey(axisName))
        {
            throw new IllegalArgumentException("No axis exists with the name: ${axisName}, cube: ${name}")
        }

        final Axis axisToUpdate = axisList[axisName]
        final Set<Long> colsToDel = axisToUpdate.updateColumns(newCols, allowPositiveColumnIds)

        if (!colsToDel.empty)
        {   // If there are columns to delete, then delete any cells referencing those columns
            Iterator<Set<Long>> i = cells.keySet().iterator()
            while (i.hasNext())
            {
                Set<Long> cols = i.next()

                for (id in cols)
                {
                    if (colsToDel.contains(id))
                    {   // If cell referenced deleted column, drop the cell
                        i.remove()
                        break
                    }
                }
            }
        }

        clearSha1()
        return colsToDel
    }

    /**
     * Given the passed in Column ID, return the axis that contains the column.
     * @param id Long id of a Column on one of the Axes within this n-cube.
     * @param columnMustExist boolean, defaults to true. The axis will only be
     * returned if the column id passed in is that of a column on the axis. For
     * example, a deleted column ID, while it may contain the correct axis id,
     * it is no longer on the axis.  If this is false, then the axis will still
     * be returned even if the column id represents a column no longer on the
     * axis.  If true, both the axis and column must exist.
     * @return Axis containing the column id, or null if the id does not match
     * any columns.
     */
    Axis getAxisFromColumnId(long id, boolean columnMustExist = true)
    {
        Axis axis = idToAxis.get(id.intdiv(Axis.BASE_AXIS_ID).longValue())
        if (axis == null)
        {
            return null
        }

        if (columnMustExist)
        {
            return axis.getColumnById(id) != null ? axis : null
        }
        else
        {
            return axis
        }
    }

    /**
     * @return int total number of cells that are uniquely set (non default)
     * within this NCube.
     */
    int getNumCells()
    {
        return cells.size()
    }

    /**
     * @return long number of potential cells this n-cube potentially has
     */
    long getNumPotentialCells()
    {
        long space = 1
        for (axis in axisList.values())
        {
            space *= axis.size()
        }
        return space
    }

    /**
     * @return read-only copy of the n-cube cells.
     */
    Map<Set<Long>, T> getCellMap()
    {
        return Collections.unmodifiableMap(cells)
    }

    /**
     * Retrieve an axis (by name) from this NCube.
     * @param axisName String name of Axis to fetch.
     * @return Axis instance requested by name, or null
     * if it does not exist.
     */
    Axis getAxis(final String axisName)
    {
        return axisList.get(axisName)
    }

    /**
     * Add an Axis to this NCube.
     * If the axis has a default column, all cells will be added to the default column.
     * Otherwise, all cells will be cleared.
     * @param axis Axis to add
     */
    void addAxis(final Axis axis)
    {
        String axisName = axis.name
        long startId = 1
        long originalId = axis.id
        while (idToAxis.containsKey(originalId))
        {
            originalId = startId++
        }
        if (originalId != axis.id)
        {
            axis.reindex(originalId)
        }

        if (axisList.containsKey(axisName))
        {
            throw new IllegalArgumentException("An axis with the name '${axisName}' already exists on cube: ${name}")
        }

        for (axe in axisList.values())
        {
            if (axe.id == axis.id)
            {
                throw new IllegalArgumentException("An axis with the id '${axe.id}' already exists on cube: ${name}")
            }
        }

        if (axis.hasDefaultColumn())
        {   // Add default column ID of the new axis to all populated cells, effectively shifting them to the
            // default column on the new axis.
            Collection<Map.Entry<Set<Long>, T>> newCells = new ArrayDeque<>()
            long defaultColumnId = axis.defaultColId
            for (cell in cells)
            {
                Set<Long> cellKey = cell.key
                cellKey.add(defaultColumnId)
                newCells.add(cell)
            }

            cells.clear()
            for (cell in newCells)
            {
                cells[cell.key] = (T)internValue(cell.value)
            }
        }
        else
        {
            cells.clear()
        }

        axisList[axisName] = axis
        idToAxis.put(axis.id, axis)
        clearSha1()
    }

    /**
     * Rename an axis
     * @param oldName String old name
     * @param newName String new name
     */
    void renameAxis(final String oldName, final String newName)
    {
        if (isEmpty(oldName) || isEmpty(newName))
        {
            throw new IllegalArgumentException("Axis name cannot be empty or blank")
        }
        if (getAxis(newName) != null)
        {
            throw new IllegalArgumentException("There is already an axis named '${oldName}' on cube: ${name}")
        }
        final Axis axis = getAxis(oldName)
        if (axis == null)
        {
            throw new IllegalArgumentException("Axis '${oldName}' not on cube: ${name}")
        }
        axisList.remove(oldName)
        axis.name = newName
        axisList[newName] = axis
        clearSha1()
    }

    /**
     * Convert a reference axis to a non-reference axis.  'Break the Reference.'
     * @param axisName String name of reference axis to convert.
     */
    void breakAxisReference(final String axisName)
    {
        Axis axis = getAxis(axisName)
        axis.breakReference()
        clearSha1()
    }

    protected void convertAxisToRefAxis(final String axisName, final ApplicationID refAppId, final String refCubeName, final String refAxisName)
    {
        Axis axis = getAxis(axisName)
        if (axis.reference)
        {
            return
        }
        axis.makeReference(refAppId, refCubeName, refAxisName)
        clearSha1()
    }

    protected void convertExistingAxisToRefAxis(final String axisName, final ApplicationID refAppId, final String refCubeName, final String refAxisName)
    {
        if (name == refCubeName && appId == refAppId)
        {
            throw new IllegalArgumentException("Axis cube and reference axis cube must be different, app: ${appId}, cube: ${name}, axis: ${axisName}")
        }
        // copy list of columns before axis changes
        Axis axis = getAxis(axisName)
        if (axis.reference)
        {
            return
        }
        List<Column> oldColumns = axis.columns

        // make copy of the cell map to reference after the axis changes
        Map<Set<Long>, T> cellMapCopy = new CellMap(cellMap)

        Map args = [:]
        args[ReferenceAxisLoader.REF_TENANT] = refAppId.tenant
        args[ReferenceAxisLoader.REF_APP] = refAppId.app
        args[ReferenceAxisLoader.REF_VERSION] = refAppId.version
        args[ReferenceAxisLoader.REF_STATUS] = refAppId.status
        args[ReferenceAxisLoader.REF_BRANCH] = refAppId.branch
        args[ReferenceAxisLoader.REF_CUBE_NAME] = refCubeName  // cube name of the holder of the referring (pointing) axis
        args[ReferenceAxisLoader.REF_AXIS_NAME] = refAxisName    // axis name of the referring axis (the variable that you had missing earlier)
        ReferenceAxisLoader refAxisLoader = new ReferenceAxisLoader(name, axisName, args)
        Axis newAxis = new Axis(axisName, axis.id, axis.hasDefaultColumn(), refAxisLoader)

        Map<Long, Long> oldToNewId = [:]
        for (Column oldCol : oldColumns)
        {   // Locate columns in O(1) to O(log n)
            // Use value that exists on OLD column to locate NEW column
            Column column = newAxis.findColumn(axis.getValueToLocateColumn(oldCol))
            if (column != null)
            {
                oldToNewId[oldCol.id] = column.id
            }
        }

        deleteAxis(axisName)
        addAxis(newAxis)

        cells.clear()
        // change cell ids and put back into cube
        for (Map.Entry<Set<Long>, T> entry : cellMapCopy.entrySet())
        {
            Set<Long> coord = entry.key
            // change coord to have existing ref ax value
            for (long oldCoordPart : coord)
            {
                Long newCoordPart = oldToNewId[oldCoordPart]
                if (newCoordPart)
                {
                    coord.remove(oldCoordPart)
                    coord.add(newCoordPart)
                }
            }
            
            cells[coord] = (T) internValue(entry.value)
        }

        // Eliminate orphans, where source axis (A, B, C, D, E) pointed to existing ref axis (A, C, E).
        // Cells in columns B & D must be dropped!
        Iterator<Set<Long>> i = cells.keySet().iterator()
        while (i.hasNext())
        {
            Set<Long> ids = i.next()
            Iterator<Long> j = ids.iterator()

            while (j.hasNext())
            {
                long id = j.next()
                if (getAxisFromColumnId(id) == null)
                {
                    i.remove()
                }
            }
        }

        // clearSha1() // called by other APIs [deleteAxis(), addAxis()]
    }

    /**
     * Remove transform from a reference axis.
     * @param axisName String name of reference axis.
     */
    void removeAxisReferenceTransform(final String axisName)
    {
        Axis axis = getAxis(axisName)
        axis.removeTransform()
        clearSha1()
    }

    /**
     * Remove an axis from an NCube.
     * All cells will be cleared when an axis is deleted.
     * @param axisName String name of axis to remove
     * @return boolean true if removed, false otherwise
     */
    boolean deleteAxis(final String axisName)
    {
        Axis axis = axisList[axisName]
        if (!axis)
        {
            return false
        }
        cells.clear()
        clearSha1()
        idToAxis.remove(axis.id)
        return axisList.remove(axisName) != null
    }

    /**
     * @return int the number of axis (dimensions) for this n-cube.
     */
    int getNumDimensions()
    {
        return axisList.size()
    }

    /**
     * @return List<Axis> a List of all axis within this n-cube.
     */
    List<Axis> getAxes()
    {
        return new ArrayList<>(axisList.values())
    }

    /**
     * @return Set<String> containing all axis names on this n-cube.
     */
    Set<String> getAxisNames()
    {
        return new CaseInsensitiveSet<>(axisList.keySet())
    }

    /**
     * Get the optional scope keys. These are keys that if supplied, might change the returned value, but if not
     * supplied a value is still returned.  For example, an axis that has a Default column is an optional scope.
     * If no value is supplied for that axis, the Default column is chosen.  However, supplying a value for it
     * *may* change the column selected.  Similarly, a cube may reference another cube, and the 'sub-cube' may
     * use different scope keys than the calling cube.  These additional keys are located and added as optional
     * scope.
     *
     * @return Set of String scope key names that are optional.
     */
    Set<String> getOptionalScope(Map input, Map output)
    {
        final Set<String> optionalScope = new CaseInsensitiveSet<>()

        for (axis in axisList.values())
        {   // Use original axis name (not .toLowerCase() version)
            if (axis.hasDefaultColumn() || axis.type == AxisType.RULE)
            {   // Rule axis is always optional scope - it does not need a axisName to value binding like the other axis types.
                optionalScope.add(axis.name)
            }
        }

        Collection<String> declaredOptionalScope = (Collection<String>) extractMetaPropertyValue(getMetaProperty(NCubeConstants.OPTIONAL_SCOPE), input, output)
        optionalScope.addAll(declaredOptionalScope == null ? new CaseInsensitiveSet<String>() : new CaseInsensitiveSet<String>(declaredOptionalScope) as Collection<? extends String>)
        return optionalScope
    }

    /**
     * Determine the required 'scope' needed to access all cells within this
     * NCube.  Effectively, you are determining how many axis names (keys in
     * a Map coordinate) are required to be able to access any cell within this
     * NCube.  Keep in mind, that CommandCells allow this NCube to reference
     * other NCubes and therefore the referenced NCubes must be checked as
     * well.  This code will not get stuck in an infinite loop if one cube
     * has cells that reference another cube, and it has cells that reference
     * back (it has cycle detection).
     * @return Set<String> names of axes that will need to be in an input coordinate
     * in order to use all cells within this NCube.
     */
    Set<String> getRequiredScope(Map input, Map output)
    {
        final Set<String> requiredScope = requiredAxes
        requiredScope.addAll(getDeclaredScope(input, output))
        return requiredScope
    }

    /**
     * @return Set<String> Axis names that do not have default columns.  Note, a RULE axis name will never be included
     * as a required Axis, even if it does not have a default column.  This is because you typically do not bind a
     * value to a rule axis name, but instead the columns on the rule axis execute in order.
     */
    protected Set<String> getRequiredAxes()
    {
        final Set<String> required = new CaseInsensitiveSet<>()

        for (axis in axisList.values())
        {   // Use original axis name (not .toLowerCase() version)
            if (!axis.hasDefaultColumn() && !(AxisType.RULE == axis.type))
            {
                required.add(axis.name)
            }
        }
        return required
    }

    /**
     * Get the declared required scope keys for this n-cube.  These keys are required to
     * 'talk' to this cube and any of it's subordinate cubes.  Note that the keys can be
     * a list of Strings of an expression (which could join another n-cube).
     * @param input Map containing input
     * @param output Map for writing output.
     * @return Set<String> required scope keys.
     */
    protected Set<String> getDeclaredScope(Map input, Map output)
    {
        if (!metaProps.containsKey(NCubeConstants.REQUIRED_SCOPE))
        {
            return new CaseInsensitiveSet<>()
        }
        Object value = metaProps.get(NCubeConstants.REQUIRED_SCOPE)
        Collection<String> declaredRequiredScope = (Collection<String>) extractMetaPropertyValue(value, input, output)
        return declaredRequiredScope == null ? new CaseInsensitiveSet<String>() : new CaseInsensitiveSet<>(declaredRequiredScope)
    }

    /**
     * @return Map&lt;Map, Set&lt;String&gt;&gt; A map keyed by cell coordinates within this specific NCube.
     * Each map entry contains the cube names referenced by the cell coordinate in question.
     * It is not recursive.
     */
    Map<Map, Set<String>> getReferencedCubeNames()
    {
        Map<Map, Set<String>> refs = new LinkedHashMap<>()

        cells.each { Set<Long> ids, T cell ->
            if (cell instanceof CommandCell)
            {
                Map<String, Object> coord = getDisplayCoordinateFromIds(ids)
                getReferences(refs, coord, (CommandCell)cell)
            }
        }

        for (axis in axes)
        {
            if (axis.type == AxisType.RULE)
            {
                for (column in axis.columnsWithoutDefault)
                {
                    Map<String, Object> coord = getDisplayCoordinateFromIds([column.id] as Set<Long>)
                    getReferences(refs, coord, column.value as CommandCell)
                }
            }

            for (column in axis.columns)
            {
                Object defaultValue = column.metaProperties[Column.DEFAULT_VALUE]
                if (defaultValue instanceof CommandCell)
                {
                    Map<String, Object> coord = getDisplayCoordinateFromIds([column.id] as Set<Long>)
                    getReferences(refs, coord, defaultValue as CommandCell)
                }
            }
        }

        // If the DefaultCellValue references another n-cube, add it into the dependency list.
        if (defaultCellValue instanceof CommandCell)
        {
            getReferences(refs, [:], (CommandCell)defaultCellValue)
        }
        return refs
    }

    private static Map<Map, Set<String>> getReferences(Map<Map, Set<String>> refs, Map coord, CommandCell cmdCell)
    {
        final Set<String> cubeNames = new CaseInsensitiveSet<>()
        cmdCell.getCubeNamesFromCommandText(cubeNames)
        if (cubeNames)
        {
            refs[coord] = cubeNames
        }
        return refs
    }

    /**
     * Use this API to generate an HTML view of this NCube.
     * @param headers String list of axis names to place at top.  If more than one is listed, the first axis encountered that
     * matches one of the passed in headers, will be the axis chosen to be displayed at the top.
     * @return String containing an HTML view of this NCube.
     */
    String toHtml(String ... headers)
    {
        return new HtmlFormatter(headers).format(this)
    }

    /**
     * Format this n-cube into JSON using the passed in 'options' Map to control the desired output.
     * See the JsonFormatter's format() API for available options.
     * @return String JSON representing this entire n-cube, in the format controlled by the passed
     * in options Map.
     */
    String toFormattedJson(Map options = null)
    {
        return new JsonFormatter().format(this, options)
    }

    String toString()
    {
        return toFormattedJson()
    }

    // ----------------------------
    // Overall cube management APIs
    // ----------------------------

    /**
     * @param ncube NCube to be formatted
     * @param options Map containing various formatting options.  Valid options, listed in
     * (String key : String value) format, mode: html, mode: index, mode: pretty, mode: nocells.
     * 'html' mode is a visual, nice excel-like view.  'index' mode is a different format where
     * the columns are indexed by name below the axis, as opposed to axis having an array of
     * columns. 'pretty' mode is the original json format but formatted nicely for viewing.
     * 'json' mode is the default, but can be explicitly specified.  'nocells' mode is the original
     * json format but the cells array is empty. The 'pretty' mode can be added to 'index', 'nocells',
     * or 'json' like this 'index-pretty', 'nocells-pretty', or 'json-index'.
     * @return String format, generated from the passed in n-cube, based upon passed in options.
     */
    static String formatCube(NCube ncube, Map options)
    {
        String mode = options.mode
        if ('html' == mode)
        {
            return ncube.toHtml()
        }

        Map formatOptions = [:]
        if (mode.contains('index'))
        {
            formatOptions.indexFormat = true
        }
        if (mode.contains('nocells'))
        {
            formatOptions.nocells = true
        }

        String json = ncube.toFormattedJson(formatOptions)
        if (mode.contains('pretty'))
        {
            return JsonWriter.formatJson(json)
        }
        return json
    }

    /**
     * Create an NCube from the given the passed in Map representing an NCube record.
     * @param record NCubeInfoDto
     * @return NCube created from the passed in Map (record) format of an NCube.
     */
    static NCube createCubeFromRecord(NCubeInfoDto record)
    {
        if (record == null || !record.hasCubeData())
        {
            return null
        }
        NCube ncube = createCubeFromBytes(record.bytes)
        ncube.applicationID = record.applicationID
        if (record.hasTestData())
        {
            ncube.testData = NCubeTestReader.convert(record.testData).toArray()
        }
        return ncube
    }

    /**
     * Use this API to create a single NCube from JSON.
     *
     * @param json Simple JSON format
     * @return NCube instance created from the passed in JSON.  It is
     * not added to the static list of NCubes.  If you want that, call
     * addCube() after creating the NCube with this API.
     */
    static <T> NCube<T> fromSimpleJson(final String json)
    {
        if (isEmpty(json))
        {
            throw new IllegalArgumentException("JSON String cannot be null or empty.")
        }
        InputStream stream = new ByteArrayInputStream(json.getBytes('UTF-8'))
        return fromSimpleJson(stream)
    }

    /**
     * Use this API to create NCubes from JSON.
     *
     * @param stream Simple JSON format
     * @return NCube instance created from the passed in JSON.  It is
     * not added to the static list of NCubes.  If you want that, call
     * addCube() after creating the NCube with this API.
     */
    static <T> NCube<T> fromSimpleJson(final InputStream stream)
    {
        if (stream == null)
        {
            throw new IllegalArgumentException("InputStream cannot be null.")
        }
        try
        {
            JsonParser jsonParser = new JsonFactory().enable(JsonParser.Feature.ALLOW_UNQUOTED_CONTROL_CHARS).createParser(stream)
            NCube<T> ncube = parseJson(jsonParser)
            return ncube
        }
        catch (RuntimeException | ThreadDeath e)
        {
            throw e
        }
        catch (Throwable e)
        {
            throw new IllegalStateException("Error reading cube from passed in JSON", e)
        }
    }

    private static final Map<JsonToken, Closure> ncubeToken = [:]
    private static final Map<JsonToken, Closure> axisToken = [:]
    private static final Map<JsonToken, Closure> columnToken = [:]
    private static final Map<Object, Closure> parserValue = [:]
    private static final Map<Object, Closure> ncubeField = [:]
    private static final Map<Object, Closure> axisField = [:]
    private static final Map<Object, Closure> columnField = [:]

    private static final int PARSE_USERID_TO_UNIQUE = 1
    private static final int PARSE_META_PROPERTY = 2
    private static final int PARSE_BASE_AXIS_ID = 3
    private static final int PARSE_NCUBE_PROPS = 4
    private static final int PARSE_AXIS_OBJ = 5
    private static final int PARSE_AXIS_PROPS = 6
    private static final int PARSE_COL_OBJ = 8
    private static final int PARSE_COL_PROPS = 9
    private static final int PARSE_CELL_PROPS = 11
    private static final int PARSE_TEMP_COLS = 12

    static
    {
        Closure fieldClosure = { NCube ncube, Map state, JsonParser parser, JsonToken token, Map input, Map fieldMap, String fieldName ->
            Closure method = fieldMap.get(fieldName)
            if (method == null)
            {
                method = fieldMap[(PARSE_META_PROPERTY)]
                state = (Map)method(ncube, state, parser, token, input, fieldName)
            }
            else
            {
                state = (Map)method(ncube, state, parser, token, input)
            }
            return state
        }
        Closure getParserValue = { JsonParser parser, Object token ->
            Closure method = parserValue.get(token)
            if (method == null)
            {
                throw new IllegalStateException("Unexpected parser state, no method for token: ${token}")
            }
            return method(parser)
        }
        parserValue[(JsonToken) JsonToken.VALUE_STRING] = { JsonParser parser -> return parser.text }
        parserValue[(JsonToken) JsonToken.VALUE_TRUE] = { JsonParser parser -> return true }
        parserValue[(JsonToken) JsonToken.VALUE_FALSE] = { JsonParser parser -> return false }
        parserValue[(JsonToken) JsonToken.VALUE_NUMBER_FLOAT] = { JsonParser parser -> return parser.valueAsDouble }
        parserValue[(JsonToken) JsonToken.VALUE_NUMBER_INT] = { JsonParser parser -> return parser.valueAsLong }
        parserValue[(JsonToken) JsonToken.VALUE_NULL] = { JsonParser parser -> return null }
        parserValue[(JsonToken) JsonToken.START_ARRAY] = { JsonParser parser ->
            JsonToken token = parser.nextToken()
            Comparable low = (Comparable)getParserValue(parser, token)
            token = parser.nextToken()
            Comparable high = (Comparable)getParserValue(parser, token)
            token = parser.nextToken()
            if (JsonToken.VALUE_NUMBER_INT == token)
            {
                Object priority = getParserValue(parser, token)
                parser.nextToken()
                return new Range(low, high, convertToInteger(priority))
            }
            else
            {
                return new Range(low, high)
            }
        }
        parserValue['SET_START_ARRAY'] = { JsonParser parser ->
            RangeSet rangeSet = new RangeSet()
            while (true)
            {
                JsonToken token = parser.nextToken()
                if (token == JsonToken.END_ARRAY)
                {
                    break
                }
                rangeSet.add((Comparable)getParserValue(parser, token))
            }
            return rangeSet
        }
        parserValue[(JsonToken) JsonToken.START_OBJECT] = { JsonParser parser ->
            JsonObject jsonObject = new JsonObject()
            while (true)
            {
                JsonToken token = parser.nextToken()
                if (token == JsonToken.END_OBJECT)
                {
                    break
                }
                String fieldName = parser.text
                token = parser.nextToken()
                jsonObject.put(fieldName, getParserValue(parser, token))
            }
            return jsonObject
        }

        ncubeToken[JsonToken.START_OBJECT] = { NCube ncube, Map state, JsonParser parser, JsonToken token, Map input ->
            return state
        }
        ncubeToken[JsonToken.FIELD_NAME] = { NCube ncube, Map state, JsonParser parser, JsonToken token, Map input ->
            String fieldName = parser.text
            token = parser.nextToken()
            return fieldClosure(ncube, state, parser, token, input, ncubeField, fieldName)
        }
        ncubeToken[JsonToken.END_OBJECT] = { NCube ncube, Map state, JsonParser parser, JsonToken token, Map input ->
            if (input.containsKey(DEFAULT_CELL_VALUE) || input.containsKey(DEFAULT_CELL_VALUE_URL))
            {
                Object value = input.get(DEFAULT_CELL_VALUE)
                String defUrl = (String)input.get(DEFAULT_CELL_VALUE_URL)
                String defType = (String)input.get(DEFAULT_CELL_VALUE_TYPE)
                boolean defCache = getBoolean(input, DEFAULT_CELL_VALUE_CACHE)
                ncube.setDefaultCellValue(CellInfo.parseJsonValue(value, defUrl, defType, defCache))
            }
            transformMetaProperties((Map)input.get(PARSE_NCUBE_PROPS))
            ncube.addMetaProperties((Map)input.get(PARSE_NCUBE_PROPS))
            ncube.removeMetaProperty('ruleMode')
            ncube.removeMetaProperty('sha1')
            return state
        }

        ncubeField['ncube'] = { NCube ncube, Map state, JsonParser parser, JsonToken token, Map input ->
            ncube.name = parser.text
            return state
        }
        ncubeField['axes'] = { NCube ncube, Map state, JsonParser parser, JsonToken token, Map input ->
            if (JsonToken.START_ARRAY != token)
            {
                throw new IllegalStateException("Expecting start array '[' for axes but instead found: ${token}")
            }
            return axisToken
        }
        ncubeField['cells'] = { NCube ncube, Map state, JsonParser parser, JsonToken token, Map input ->
            if (JsonToken.START_ARRAY != token)
            {
                throw new IllegalStateException("Expecting start array '[' for cells but instead found: ${token}")
            }
            Map userIdToUniqueId = (Map)input.get(PARSE_USERID_TO_UNIQUE)
            while (!parser.closed)
            {
                token = parser.nextToken()
                if (token == JsonToken.START_OBJECT)
                {
                    Set<Long> colIds = null
                    Map keyMapId = null
                    Object value = null
                    String type = null
                    String url = null
                    boolean cache = false

                    token = parser.nextToken()
                    if (JsonToken.FIELD_NAME != token)
                    {
                        throw new IllegalStateException("Expecting field but found: ${token}")
                    }
                    while (!parser.closed)
                    {
                        String fieldName = parser.text
                        if ('id' == fieldName)
                        {
                            token = parser.nextToken()
                            if (JsonToken.START_ARRAY != token)
                            {
                                throw new IllegalStateException("Expecting start array '[' for cell id but instead found: ${token}")
                            }

                            colIds = new LinkedHashSet<>()
                            Object id

                            while (!parser.closed)
                            {
                                token = parser.nextToken()
                                if (JsonToken.VALUE_NUMBER_INT == token)
                                {
                                    id = parser.valueAsLong
                                }
                                else if (JsonToken.END_ARRAY == token)
                                {
                                    parser.nextToken()
                                    break
                                }
                                else if (JsonToken.VALUE_STRING == token)
                                {
                                    id = parser.text
                                }
                                else if (JsonToken.VALUE_NUMBER_FLOAT == token)
                                {
                                    id = parser.valueAsDouble
                                }
                                else
                                {
                                    throw new IllegalStateException("Unexpected token: ${token} when parsing cell ID")
                                }
                                Long mappedId = userIdToUniqueId[id]
                                if (mappedId != null)
                                {
                                    colIds.add(mappedId)
                                }
                            }
                        }
                        else if ('value' == fieldName)
                        {
                            token = parser.nextToken()
                            value = getParserValue(parser, token)
                            token = parser.nextToken()
                        }
                        else if ('type' == fieldName)
                        {
                            parser.nextToken()
                            type = parser.text
                            token = parser.nextToken()
                        }
                        else if (JsonToken.END_OBJECT == token)
                        {
                            Object v = CellInfo.parseJsonValue(value, url, type, cache)

                            if (colIds != null)
                            {
                                try
                                {
                                    ncube.setCellById(v, colIds)
                                }
                                catch (InvalidCoordinateException ignore)
                                {
                                    log.debug("Orphaned cell on n-cube: ${ncube.name}, ids: ${colIds}")
                                }
                            }
                            else
                            {
                                for (entry in keyMapId.entrySet())
                                {
                                    keyMapId[entry.key] = CellInfo.parseJsonValue(entry.value, null, null, false)
                                }
                                try
                                {
                                    ncube.setCell(v, keyMapId)
                                }
                                catch (CoordinateNotFoundException ignore)
                                {
                                    log.debug("Orphaned cell on n-cube: ${ncube.name}, coord: ${keyMapId}")
                                }
                            }
                            break
                        }
                        else if ('url' == fieldName)
                        {
                            parser.nextToken()
                            url = parser.text
                            token = parser.nextToken()
                        }
                        else if ('cache' == fieldName)
                        {
                            parser.nextToken()
                            cache = 'true' == parser.text
                            token = parser.nextToken()
                        }
                        else if ('key' == fieldName)
                        {
                            token = parser.nextToken()
                            if (JsonToken.START_OBJECT != token)
                            {
                                throw new IllegalStateException("Expecting start object '{' for cell key but instead found: ${token}")
                            }
                            keyMapId = new CaseInsensitiveMap<>()
                            token = parser.nextToken()
                            while (!parser.closed)
                            {
                                if (JsonToken.FIELD_NAME == token)
                                {
                                    String keyName = parser.text
                                    token = parser.nextToken()
                                    keyMapId[keyName] = getParserValue(parser, token)
                                    token = parser.nextToken()
                                }
                                else if (JsonToken.END_OBJECT == token)
                                {
                                    parser.nextToken()
                                    break
                                }
                                else
                                {
                                    throw new IllegalStateException("Unexpected token: ${token} when parsing cell key")
                                }
                            }
                        }
                        else
                        {
                            throw new IllegalStateException("Unknown field name for cell: ${fieldName}")
                        }
                    }
                }
                else if (token == JsonToken.END_ARRAY)
                {
                    break
                }
                else
                {
                    throw new IllegalStateException("Unexpected token: ${token} when parsing cells")
                }
            }
            return state
        }
        ncubeField[DEFAULT_CELL_VALUE] = { NCube ncube, Map state, JsonParser parser, JsonToken token, Map input ->
            input.put(DEFAULT_CELL_VALUE, getParserValue(parser, token))
            return state
        }
        ncubeField[DEFAULT_CELL_VALUE_TYPE] = { NCube ncube, Map state, JsonParser parser, JsonToken token, Map input ->
            input.put(DEFAULT_CELL_VALUE_TYPE, parser.text)
            return state
        }
        ncubeField[DEFAULT_CELL_VALUE_URL] = { NCube ncube, Map state, JsonParser parser, JsonToken token, Map input ->
            input.put(DEFAULT_CELL_VALUE_URL, parser.text)
            return state
        }
        ncubeField[DEFAULT_CELL_VALUE_CACHE] = { NCube ncube, Map state, JsonParser parser, JsonToken token, Map input ->
            input.put(DEFAULT_CELL_VALUE_CACHE, getParserValue(parser, token))
            return state
        }
        ncubeField[(PARSE_META_PROPERTY)] = { NCube ncube, Map state, JsonParser parser, JsonToken token, Map input, String fieldName ->
            ((Map)input.get(PARSE_NCUBE_PROPS)).put(fieldName, getParserValue(parser, token))
            return state
        }

        axisToken[JsonToken.START_OBJECT] = { NCube ncube, Map state, JsonParser parser, JsonToken token, Map input ->
            input.put(PARSE_AXIS_OBJ, [:])
            input.put(PARSE_TEMP_COLS, [])
            input.put(PARSE_AXIS_PROPS, [:])
            return state
        }
        axisToken[JsonToken.FIELD_NAME] = { NCube ncube, Map state, JsonParser parser, JsonToken token, Map input ->
            String fieldName = parser.text
            token = parser.nextToken()
            return fieldClosure(ncube, state, parser, token, input, axisField, fieldName)
        }
        axisToken[JsonToken.END_OBJECT] = { NCube ncube, Map state, JsonParser parser, JsonToken token, Map input ->
            Axis axis
            Map axisObj = (Map)input.get(PARSE_AXIS_OBJ)
            Map axisProps = (Map)input.get(PARSE_AXIS_PROPS)
            transformMetaProperties(axisProps)
            AxisType type = (AxisType)axisObj.get('type')
            List<Map> tempColumns = (List<Map>)input.get(PARSE_TEMP_COLS)
            Map<Object, Long> userIdToUniqueId = (Map)input.get(PARSE_USERID_TO_UNIQUE)
            boolean isRef = getBoolean(axisProps, 'isRef')
            String axisName = (String)axisObj.get('name')
            boolean hasDefault = getBoolean(axisObj, 'hasDefault')
            Long axisIdLong = axisObj.get('id')
            long axisId

            if (axisIdLong)
            {
                axisId = axisIdLong
            }
            else
            {    // Older n-cube format with no 'id' on the 'axes' in the JSON
                long idBase = (long)input.get(PARSE_BASE_AXIS_ID)
                axisId = idBase++
                input.put(PARSE_BASE_AXIS_ID, idBase)
            }

            axisProps.remove('id')
            axisProps.remove('name')
            axisProps.remove('isRef')
            axisProps.remove('hasDefault')

            if (isRef)
            {
                ReferenceAxisLoader refAxisLoader = new ReferenceAxisLoader(ncube.name, axisName, axisProps)
                axis = new Axis(axisName, axisId, hasDefault, refAxisLoader)
                ncube.addAxis(axis)
                for (column in axis.columns)
                {
                    userIdToUniqueId[column.id] = column.id
                }

                moveAxisMetaPropsToDefaultColumn(axis, axisProps)
                if (tempColumns)
                {
                    tempColumns.each { Map column ->
                        Column col = axis.getColumnById((Long)column.get('id'))
                        if (col)
                        {    // skip deleted columns
                            Map columnProps = (Map)column.get(PARSE_COL_PROPS)
                            transformMetaProperties(columnProps)
                            Iterator<Map.Entry> i = columnProps.entrySet().iterator()
                            while (i.hasNext())
                            {
                                Map.Entry<String, Object> entry = i.next()
                                String key = entry.key
                                if ('id' != key)
                                {
                                    col.setMetaProperty(key, entry.value)
                                }
                            }
                        }
                    }
                }
            }
            else
            {
                final int preferredOrder = getLong(axisObj, 'preferredOrder').intValue()
                boolean fireAll = true
                if (axisObj.containsKey('fireAll'))
                {
                    fireAll = getBoolean(axisObj, 'fireAll')
                }

                axis = new Axis(axisName, (AxisType)axisObj['type'], (AxisValueType)axisObj['valueType'], (Boolean)axisObj['hasDefault'], preferredOrder, axisId, fireAll)
                ncube.addAxis(axis)
                axis.clearMetaProperties()
                axis.addMetaProperties(axisProps)

                if (axis.metaProperties.size() < 1)
                {
                    axis.clearMetaProperties()
                }
                else
                {
                    moveAxisMetaPropsToDefaultColumn(axis, axisProps)
                }

                // Temporary - eventually should be removed.  Fixes rule columns with no or non-unique names
                healUnamedRules(type, tempColumns)

                for (Map col : tempColumns)
                {
                    String colType = (String)col.get('type')
                    String colName = (String)col.get('name')
                    String url = (String)col.get('url')
                    Map columnProps = (Map)col.get((PARSE_COL_PROPS))
                    boolean cache = getBoolean(col, 'cache')
                    Column colAdded
                    Object colId = col.get('id')
                    Long suggestedId = (colId instanceof Long) ? (Long)colId: null

                    if (AxisType.DISCRETE.is(type) || AxisType.NEAREST.is(type))
                    {
                        Comparable value = (Comparable)CellInfo.parseJsonValue(col.get('value'), null, colType, false)
                        colAdded = axis.addColumn(value, colName, suggestedId)
                    }
                    else if (AxisType.RANGE.is(type))
                    {
                        Range range = (Range)col.get('value')
                        colAdded = ncube.addColumn(axis.name, range, colName, suggestedId)
                    }
                    else if (AxisType.SET.is(type))
                    {
                        RangeSet rangeSet = (RangeSet)col.get('value')
                        colAdded = ncube.addColumn(axis.name, rangeSet, colName, suggestedId)
                    }
                    else if (AxisType.RULE.is(type))
                    {
                        Object value = (Object)col.get('value')
                        Object cmd = CellInfo.parseJsonValue(value, url, colType, cache)
                        if (!(cmd instanceof CommandCell))
                        {
                            cmd = new GroovyExpression('false', null, cache)
                        }
                        colAdded = ncube.addColumn(axis.name, (CommandCell)cmd, colName, suggestedId)
                    }
                    else
                    {
                        throw new IllegalArgumentException("Unsupported Axis Type '${axisObj.type}' for simple JSON input, axis: ${axisName}, cube: ${ncube.name}")
                    }
                    transformMetaProperties(columnProps)
                    colAdded.addMetaProperties(columnProps)

                    if (colId != null)
                    {
                        userIdToUniqueId.put(colId, colAdded.id)
                    }
                }
            }
            transformMetaProperties(axisProps)
            axis.addMetaProperties(axisProps)
            return state
        }
        axisToken[JsonToken.END_ARRAY] = { NCube ncube, Map state, JsonParser parser, JsonToken token, Map input ->
            return ncubeToken
        }

        axisField['id'] = { NCube ncube, Map state, JsonParser parser, JsonToken token, Map input ->
            ((Map)input.get(PARSE_AXIS_OBJ)).put('id', parser.valueAsLong)
            return state
        }
        axisField['name'] = { NCube ncube, Map state, JsonParser parser, JsonToken token, Map input ->
            ((Map)input.get(PARSE_AXIS_OBJ)).put('name', parser.text)
            return state
        }
        axisField['type'] = { NCube ncube, Map state, JsonParser parser, JsonToken token, Map input ->
            ((Map)input.get(PARSE_AXIS_OBJ)).put('type', AxisType.valueOf(parser.text))
            return state
        }
        axisField['valueType'] = { NCube ncube, Map state, JsonParser parser, JsonToken token, Map input ->
            ((Map)input.get(PARSE_AXIS_OBJ)).put('valueType', AxisValueType.valueOf(parser.text))
            return state
        }
        axisField['hasDefault'] = { NCube ncube, Map state, JsonParser parser, JsonToken token, Map input ->
            ((Map)input.get(PARSE_AXIS_OBJ)).put('hasDefault', getParserValue(parser, token))
            return state
        }
        axisField['preferredOrder'] = { NCube ncube, Map state, JsonParser parser, JsonToken token, Map input ->
            ((Map)input.get(PARSE_AXIS_OBJ)).put('preferredOrder', parser.valueAsInt)
            return state
        }
        axisField['fireAll'] = { NCube ncube, Map state, JsonParser parser, JsonToken token, Map input ->
            ((Map)input.get(PARSE_AXIS_OBJ)).put('fireAll', getParserValue(parser, token))
            return state
        }
        axisField['columns'] = { NCube ncube, Map state, JsonParser parser, JsonToken token, Map input ->
            if (JsonToken.START_ARRAY != token)
            {
                throw new IllegalStateException("Expecting start array '[' for columns but instead found: ${token}")
            }
            return columnToken
        }
        axisField[(PARSE_META_PROPERTY)] = { NCube ncube, Map state, JsonParser parser, JsonToken token, Map input, String fieldName ->
            ((Map)input.get(PARSE_AXIS_PROPS)).put(fieldName, getParserValue(parser, token))
            return state
        }

        columnToken[JsonToken.START_OBJECT] = { NCube ncube, Map state, JsonParser parser, JsonToken token, Map input ->
            input.put(PARSE_COL_OBJ, [:])
            input.put(PARSE_COL_PROPS, [:])
            return state
        }
        columnToken[JsonToken.FIELD_NAME] = { NCube ncube, Map state, JsonParser parser, JsonToken token, Map input ->
            String fieldName = parser.text
            token = parser.nextToken()
            return fieldClosure(ncube, state, parser, token, input, columnField, fieldName)
        }
        columnToken[JsonToken.END_OBJECT] = { NCube ncube, Map state, JsonParser parser, JsonToken token, Map input ->
            Map column = (Map)input.get(PARSE_COL_OBJ)
            // Put column's prop map inside column_obj map so that it is together when tempColumns is processed on end axis
            column.put(PARSE_COL_PROPS, input.get(PARSE_COL_PROPS))
            List<Map> tempColumns = (List)input.get(PARSE_TEMP_COLS)
            tempColumns.add(column)

            if (column.get('value') == null)
            {
                if (column.get('id') == null)
                {
                    Map axisMap = (Map)input.get(PARSE_AXIS_OBJ)
                    throw new IllegalArgumentException("Missing 'value' field on column or it is null, axis: ${axisMap.name}, cube: ${ncube.name}")
                }
                else
                {   // Allows you to skip setting both id and value to the same value.
                    column.put('value', column.get('id'))
                }
            }
            return state
        }
        columnToken[JsonToken.END_ARRAY] = {NCube ncube, Map state, JsonParser parser, JsonToken token, Map input ->
            return axisToken
        }

        columnField['id'] = { NCube ncube, Map state, JsonParser parser, JsonToken token, Map input ->
            ((Map)input.get(PARSE_COL_OBJ)).put('id', getParserValue(parser, token))
            return state
        }
        columnField['value'] = { NCube ncube, Map state, JsonParser parser, JsonToken token, Map input ->
            Object key = token
            if (((Map)input.get(PARSE_AXIS_OBJ)).get('type') == AxisType.SET)
            {
                key = "${AxisType.SET}_${token.name()}".toString()
            }
            ((Map)input.get(PARSE_COL_OBJ)).put('value', getParserValue(parser, key))
            return state
        }
        columnField['name'] = { NCube ncube, Map state, JsonParser parser, JsonToken token, Map input ->
            ((Map)input.get(PARSE_COL_OBJ)).put('name', parser.text)
            return state
        }
        columnField['url'] = { NCube ncube, Map state, JsonParser parser, JsonToken token, Map input ->
            ((Map)input.get(PARSE_COL_OBJ)).put('url', parser.text)
            return state
        }
        columnField['type'] = { NCube ncube, Map state, JsonParser parser, JsonToken token, Map input ->
            ((Map)input.get(PARSE_COL_OBJ)).put('type', parser.text)
            return state
        }
        columnField['cache'] = { NCube ncube, Map state, JsonParser parser, JsonToken token, Map input ->
            ((Map)input.get(PARSE_COL_OBJ)).put('cache', parser.text)
            return state
        }
        columnField[(PARSE_META_PROPERTY)] = { NCube ncube, Map state, JsonParser parser, JsonToken token, Map input, String fieldName ->
            ((Map)input.get(PARSE_COL_PROPS)).put(fieldName, getParserValue(parser, token))
            return state
        }
    }

    private static <T> NCube<T> parseJson(JsonParser parser)
    {
        Map state = ncubeToken
        NCube<T> ncube = new NCube('tmp')
        Map input = [
                (PARSE_BASE_AXIS_ID): 1L,
                (PARSE_USERID_TO_UNIQUE): new CaseInsensitiveMap(),
                (PARSE_NCUBE_PROPS): [:],
                (PARSE_AXIS_PROPS): [:],
                (PARSE_COL_PROPS): [:],
                (PARSE_CELL_PROPS): [:]
        ]

        while (!parser.closed)
        {
            JsonToken token = parser.nextToken()
            if (token == null)
            {
                break
            }

            Closure method = state[token]
            if (method == null)
            {
                throw new IllegalStateException("Unexpected token: ${token} while parsing JSON into an NCube.")
            }
            state = (Map)method(ncube, state, parser, token, input)
        }

        parser.close()
        return ncube
    }
    
    private static void healUnamedRules(AxisType type, List columns)
    {
        if (type != AxisType.RULE)
        {
            return
        }

        int count = 1
        Set<String> names = new CaseInsensitiveSet<>()

        for (Object col : columns)
        {
            Map column = (Map)col
            String name = column.name
            if (!name || names.contains(name))
            {
                MapEntry result = generateRuleName(names, count)
                column.name = result.key
                count = result.value as int
                names.add((String)column.name)
            }
            else
            {
                names.add(name)
            }
        }
    }

    private static MapEntry generateRuleName(Set<String> names, int count)
    {
        String name
        while (names.contains(name = "BR${count++}"))
        {}
        return new MapEntry(name, count)
    }

    /**
     * Snag all meta-properties on Axis that start with Axis.DEFAULT_COLUMN_PREFIX, as this
     * is where the default column's meta properties are stored, and copy them to the default
     * column (if one exists)
     */
    private static void moveAxisMetaPropsToDefaultColumn(Axis axis, Map axisProps = [:])
    {
        Column defCol = axis.defaultColumn
        if (!defCol)
        {
            return
        }
        Iterator<Map.Entry<String, Object>> i = axis.metaProps.entrySet().iterator()
        while (i.hasNext())
        {
            Map.Entry<String, Object> entry = i.next()
            String key = entry.key
            if (key.startsWith(JsonFormatter.DEFAULT_COLUMN_PREFIX))
            {
                defCol.setMetaProperty(key - JsonFormatter.DEFAULT_COLUMN_PREFIX, entry.value)
                i.remove()  // do not leave the column_default_* properties on the Axis
                axisProps.remove(key)
            }
        }
    }

    /**
     * Convert the values on the value side of the Map from JsonObject to an appropriate
     * CellInfo.  If the value is not a JsonObject, it is left alone (primitives).
     * @param props Map of String meta-property keys to values
     */
    protected static void transformMetaProperties(Map props)
    {
        List<MapEntry> entriesToUpdate = []
        for (entry in props.entrySet())
        {
            if (entry.value instanceof JsonObject)
            {
                JsonObject map = (JsonObject) entry.value
                Boolean cache = (Boolean) map['cache']
                Object value = CellInfo.parseJsonValue(map['value'], (String) map['url'], (String) map['type'], cache == null ? false : cache)
                entriesToUpdate.add(new MapEntry(entry.key, value))
            }
            else if (entry.value instanceof CellInfo)
            {
                CellInfo info = (CellInfo)entry.value
                entriesToUpdate.add(new MapEntry(entry.key, info.recreate()))
            }
        }

        for (entry in entriesToUpdate)
        {
            props[entry.key] = entry.value
        }
    }

    protected static Long getLong(Map obj, String key)
    {
        Object val = obj[key]
        if (val instanceof Number)
        {
            return ((Number) val).longValue()
        }
        if (val instanceof String)
        {
            try
            {
                return Long.parseLong((String)val)
            }
            catch(Exception ignored)
            { }
        }
        String clazz = val == null ? 'null' : val.class.name
        throw new IllegalArgumentException("Expected 'Long' for key '${key}' but instead found: ${clazz}")
    }

    protected static boolean getBoolean(Map obj, String key)
    {
        Object val = obj[key]
        if (val instanceof Boolean)
        {
            return (Boolean) val
        }
        if (val instanceof String)
        {
            return 'true'.equalsIgnoreCase((String) val)
        }
        if (val == null)
        {
            return false
        }
        String clazz = val.class.name
        throw new IllegalArgumentException("Expected 'Boolean' for key '${key}' but instead found: ${clazz}")
    }

    /**
     * Create an equivalent n-cube as 'this'.
     */
    NCube duplicate(String newName = name)
    {
        NCube copy = createCubeFromBytes(cubeAsGzipJsonBytes)
        copy.name = newName
        copy.applicationID = this.applicationID
        return copy
    }

    /**
     * Create an 'empty' NCube that matches this NCube, but with no columns on it (same number of axes).
     */
    protected NCube createStubCube()
    {
        NCube stub = duplicate(name)
        stub.axes.each { Axis axis ->
            if (!axis.reference)
            {
                axis.columns.each { Column column ->
                    stub.deleteColumn(axis.name, axis.getValueToLocateColumn(column))
                }
            }
        }
        return stub
    }

    boolean equals(Object other)
    {
        if (!(other instanceof NCube))
        {
            return false
        }

        if (this.is(other))
        {
            return true
        }

        return sha1().equalsIgnoreCase(((NCube) other).sha1())
    }

    int hashCode()
    {
        return name.hashCode()
    }

    void clearSha1()
    {
        sha1 = null
    }

    /**
     * @return List&lt;Map&lt;String, T&gt;&gt; which is a List of coordinates, one for each populated cell within the
     * n-cube. These coordinates can be used with setCell(), removeCell(), containsCell(), and getCellNoExecute()
     * APIs.  To use with getCell(), any rule axis bindings in the coordinate would need to be removed.  This is
     * because it is expected that getCell() will run all conditions on a rule axis.
     */
    List<Map<String, Object>> getPopulatedCellCoordinates()
    {
        List<Map<String, Object>> coords = []
        for (entry in cells.entrySet())
        {
            Set<Long> colIds = entry.key
            Map<String, Object> coord = getCoordinateFromIds(colIds)
            coords.add(coord)
        }

        return coords
    }

    /**
     * @return SHA1 value for this n-cube.  The value is durable in that Axis order and
     * cell order do not affect the SHA1 value.
     */
    String sha1()
    {
        // Check if the SHA1 is already calculated.  If so, return it.
        // In order to cache it successfully, all mutable operations on n-cube must clear the SHA1.
        if (hasContent(sha1))
        {
            return sha1
        }

        Map<String, String> axisNameMap = [:]
        final byte sep = 0
        MessageDigest sha1Digest = SHA1Digest
        sha1Digest.update(name == null ? ''.bytes : name.bytes)
        sha1Digest.update(sep)

        deepSha1(sha1Digest, defaultCellValue, sep)
        Map copy = new TreeMap(metaProperties)
        copy.remove(METAPROPERTY_TEST_DATA)
        deepSha1(sha1Digest, copy, sep)

        // Need deterministic ordering (sorted by Axis name will do that)
        Map<String, Axis> sortedAxes = new TreeMap<>(axisList)
        sha1Digest.update(A_BYTES)       // a=axes
        sha1Digest.update(sep)

        for (entry in sortedAxes.entrySet())
        {
            Axis axis = entry.value
            String axisName = axis.name
            String axisNameLower = axisName.toLowerCase()
            axisNameMap.put(axisName, axisNameLower)
            sha1Digest.update(axisNameLower.bytes)
            sha1Digest.update(sep)
            sha1Digest.update(String.valueOf(axis.columnOrder).bytes)
            sha1Digest.update(sep)
            sha1Digest.update(axis.type.name().bytes)
            sha1Digest.update(sep)
            sha1Digest.update(axis.valueType.name().bytes)
            sha1Digest.update(sep)
            sha1Digest.update(axis.hasDefaultColumn() ? TRUE_BYTES : FALSE_BYTES)
            sha1Digest.update(sep)
            if (!axis.fireAll)
            {   // non-default value, add to SHA1 because it's been changed (backwards sha1 compatible)
                sha1Digest.update(O_BYTES)
                sha1Digest.update(sep)
            }
            if (!MapUtilities.isEmpty(axis.metaProps))
            {
                deepSha1(sha1Digest, new TreeMap<>(axis.metaProps), sep)
            }
            sha1Digest.update(sep)
            boolean displayOrder = axis.columnOrder == Axis.DISPLAY
            if (axis.reference)
            {
                for (column in axis.columns)
                {
                    if (!MapUtilities.isEmpty(column.metaProps))
                    {
                        deepSha1(sha1Digest, column.metaProps, sep)
                    }
                }
            }
            else
            {
                for (column in axis.columnsWithoutDefault)
                {
                    Object v = column.value
                    Object safeVal = (v == null) ? '' : v
                    sha1Digest.update(safeVal.toString().bytes)
                    sha1Digest.update(sep)
                    if (!MapUtilities.isEmpty(column.metaProps))
                    {
                        deepSha1(sha1Digest, column.metaProps, sep)
                    }
                    sha1Digest.update(sep)
                    if (displayOrder)
                    {
                        String order = String.valueOf(column.displayOrder)
                        sha1Digest.update(order.bytes)
                        sha1Digest.update(sep)
                    }
                }

                if (axis.hasDefaultColumn() && !MapUtilities.isEmpty(axis.defaultColumn.metaProperties))
                {
                    deepSha1(sha1Digest, axis.defaultColumn.metaProperties, sep)
                }
            }
        }

        // Deterministic ordering of cell values with coordinates.
        // 1. Build String SHA-1 of coordinate + SHA-1 of cell contents.
        // 2. Combine and then sort.
        // 3. Build SHA-1 from this.
        sha1Digest.update(C_BYTES)  // c = cells
        sha1Digest.update(sep)

        if (numCells)
        {
            List<String> sha1s = new ArrayList<>(cells.size()) as List<String>
            MessageDigest tempDigest = SHA1Digest

            for (entry in cells.entrySet())
            {
                String keySha1 = columnIdsToString(axisNameMap, entry.key)
                deepSha1(tempDigest, entry.value, sep)
                String valueSha1 = encode(tempDigest.digest())
                sha1s.add(calculateSHA1Hash((keySha1 + valueSha1).bytes))
                tempDigest.reset()
            }

            Collections.sort(sha1s)

            for (sha_1 in sha1s)
            {
                sha1Digest.update(sha_1.bytes)
            }
        }
        sha1 = encode(sha1Digest.digest())
        return sha1
    }

    private String columnIdsToString(Map<String, String> axisNameMap, Set<Long> columns)
    {
        List<String> list = new ArrayList(columns.size())
        for (colId in columns)
        {
            Axis axis = getAxisFromColumnId(colId)
            if (axis != null)
            {   // Rare case where a column has an invalid ID.
                Column column = axis.getColumnById(colId)
                Object value = column.columnName ?: column.value
                list.add("${axisNameMap.get(axis.name)}|${value == null ? 'Default' : value.toString()}".toString())
            }
        }
        Collections.sort(list)
        StringBuilder s = new StringBuilder()
        for (str in list)
        {
            s.append(str)
            s.append('|')
        }
        return s.toString()
    }

    private static void deepSha1(MessageDigest md, Object value, byte sep)
    {
        Deque<Object> stack = new LinkedList<>()
        stack.addFirst(value)
        Set<Object> visited = new HashSet<>()

        while (!stack.empty)
        {
            value = stack.removeFirst()
            if (visited.contains(value))
            {
                continue
            }
            visited.add(value)

            if (value == null)
            {
                md.update(NULL_BYTES)
                md.update(sep)
            }
            else if (value.class.array)
            {
                int len = Array.getLength(value)

                md.update(ARRAY_BYTES)
                md.update(String.valueOf(len).bytes)
                md.update(sep)
                for (int i=0; i < len; i++)
                {
                    stack.addFirst(Array.get(value, i))
                }
            }
            else if (value instanceof Collection)
            {
                Collection col = (Collection) value
                md.update(COL_BYTES)
                md.update(String.valueOf(col.size()).bytes)
                md.update(sep)
                stack.addAll(col)
            }
            else if (value instanceof Map)
            {
                Map map = (Map)value
                md.update(MAP_BYTES)
                md.update(String.valueOf(map.size()).bytes)
                md.update(sep)

                for (entry in map.entrySet())
                {
                    stack.addFirst(entry.value)
                    stack.addFirst(entry.key)
                }
            }
            else
            {
                if (value instanceof String)
                {
                    md.update(((String)value).bytes)
                    md.update(sep)
                }
                else if (value instanceof CommandCell)
                {
                    CommandCell cmdCell = (CommandCell)value
                    md.update(cmdCell.class.name.bytes)
                    md.update(sep)
                    if (cmdCell.url != null)
                    {
                        md.update(cmdCell.url.bytes)
                        md.update(sep)
                    }
                    if (cmdCell.cmd != null)
                    {
                        md.update(cmdCell.cmd.bytes)
                        md.update(sep)
                    }
                    md.update(cmdCell.url != null ? TRUE_BYTES : FALSE_BYTES)  // t (url) or f (no url)
                    md.update(sep)
                    md.update(cmdCell.cacheable ? TRUE_BYTES : FALSE_BYTES)
                    md.update(sep)
                }
                else
                {
                    String strKey = value.toString()
                    if (strKey.contains('@'))
                    {
                        md.update(toJson(value).bytes)
                    }
                    else
                    {
                        md.update(strKey.bytes)
                    }
                }
                md.update(sep)
            }
        }
    }

    /**
     * Test if another n-cube is 'comparable' with this n-cube.  This means that they have the same number of
     * dimensions (axes) and each axis has the same name.  This test will allow many operations to
     * be performed on two cubes once it is known they are 'compatible' such as union, intersection, even matrix
     * operations like multiply, etc.
     * @param other NCube to compare to this ncube.
     * @return boolean true if the passed in cube has the same number of axes, the axes have the same names, otherwise
     * false.
     */
    boolean isComparableCube(NCube<T> other)
    {
        if (numDimensions != other.numDimensions)
        {   // Must have same dimensionality
            return false
        }

        Set<String> a1 = new CaseInsensitiveSet<>(axisList.keySet())
        Set<String> a2 = new CaseInsensitiveSet<>(other.axisList.keySet())
        a1.removeAll(a2)

        if (!a1.empty)
        {   // Axis names must be all be the same (ignoring case)
            return false
        }

        for (axis in axisList.values())
        {
            Axis otherAxis = other.getAxis(axis.name)
            if (axis.type != otherAxis.type)
            {   // Axes must be same type (DISCRETE, RANGE, SET, NEAREST, or RULE)
                return false
            }
            if (axis.valueType != otherAxis.valueType)
            {   // Axes must be same value type (LONG, DOUBLE, DATE, etc.)
                return false
            }
        }

        return true
    }

    /**
     * Merge the passed in List of Delta's into this n-cube.
     * @param deltas List of Delta instances.
     */
    void mergeDeltas(List<Delta> deltas)
    {
        List<Delta> columnReorders = []
        for (Delta delta : deltas)
        {
            if (delta.location == Delta.Location.NCUBE)
            {
                if ('NAME'.equals(delta.locId))
                {
                    name = delta.destVal
                }
                else if ('DEFAULT_CELL'.equals(delta.locId))
                {
                    CellInfo cellInfo = delta.destVal as CellInfo
                    Object cellValue = cellInfo.isUrl ?
                            CellInfo.parseJsonValue(null, cellInfo.value, cellInfo.dataType, cellInfo.isCached) :
                            CellInfo.parseJsonValue(cellInfo.value, null, cellInfo.dataType, cellInfo.isCached)
                    setDefaultCellValue((T) cellValue)
                }
            }
            else if (delta.location == Delta.Location.CELL)
            {
                Set<Long> coords = delta.locId as Set<Long>
                if (delta.type == Delta.Type.ADD || delta.type == Delta.Type.UPDATE)
                {
                    setCellById((T) (delta.destVal as CellInfo).recreate(), coords)
                }
                else if (delta.type == Delta.Type.DELETE)
                {
                    removeCellById(coords)
                }
            }
            else if (delta.location == Delta.Location.NCUBE_META)
            {
                if (delta.type == Delta.Type.ADD || delta.type == Delta.Type.UPDATE)
                {
                    MapEntry entry = delta.destVal as MapEntry
                    setMetaProperty(entry.key as String, entry.value)
                }
                else if (delta.type == Delta.Type.DELETE)
                {
                    MapEntry entry = delta.sourceVal as MapEntry
                    removeMetaProperty(entry.key as String)
                }
            }
            else if (delta.location == Delta.Location.AXIS)
            {
                Axis receiverAxis = delta.sourceVal as Axis
                Axis transmitterAxis = delta.destVal as Axis

                if (delta.type == Delta.Type.ADD)
                {
                    if (getAxis(transmitterAxis.name) == null)
                    {   // Only add if not already there.
                        addAxis(transmitterAxis)
                    }
                }
                else if (delta.type == Delta.Type.UPDATE)
                {
                    if (receiverAxis)
                    {
                        receiverAxis.columnOrder = transmitterAxis.columnOrder
                        receiverAxis.fireAll = transmitterAxis.fireAll
                    }
                }
                if (delta.type == Delta.Type.DELETE)
                {
                    deleteAxis(receiverAxis.name)
                }
            }
            else if (delta.location == Delta.Location.AXIS_META)
            {
                Axis axis = getAxis(delta.locId as String)
                if (!axis)
                {
                    break
                }

                if (delta.type == Delta.Type.ADD || delta.type == Delta.Type.UPDATE)
                {
                    MapEntry entry = delta.destVal as MapEntry
                    axis.setMetaProperty(entry.key as String, entry.value)
                }
                else if (delta.type == Delta.Type.DELETE)
                {
                    MapEntry entry = delta.sourceVal as MapEntry
                    axis.removeMetaProperty(entry.key as String)
                }
            }
            else if (delta.location == Delta.Location.COLUMN)
            {
                String axisName = delta.locId as String
                Axis axis = getAxis(axisName)
                if (!axis)
                {   // axis not found
                    break
                }

                if (delta.type == Delta.Type.ADD)
                {
                    Column column = delta.destVal as Column
                    if (column.default)
                    {
                        if (!axis.hasDefaultColumn())
                        {
                            addColumn(axisName, null, column.columnName)
                        }
                    }
                    else
                    {
                        Column existingCol = axis.locateDeltaColumn(column)
                        if (!existingCol || existingCol.default)
                        {   // Only add column if it is not already there
                            addColumn(axisName, column.value, column.columnName, column.id)
                        }
                    }
                }
                else if (delta.type == Delta.Type.DELETE)
                {
                    Column column = delta.sourceVal as Column
                    Column existingCol = axis.locateDeltaColumn(column)
                    if (axis.type == AxisType.RULE)
                    {
                        deleteColumn(axisName, existingCol.columnName ?: existingCol.id as Long)
                    }
                    else
                    {
                        deleteColumn(axisName, existingCol.value)
                    }
                }
                else if (delta.type == Delta.Type.UPDATE)
                {
                    Column oldCol = delta.sourceVal as Column
                    Column newCol = delta.destVal as Column
                    Column existingCol = axis.locateDeltaColumn(oldCol)
                    if (existingCol)
                    {
                        updateColumn(existingCol.id, newCol.value)
                    }
                }
                else if (delta.type == Delta.Type.ORDER)
                {
                    columnReorders.add(delta)
                }
            }
            else if (delta.location == Delta.Location.COLUMN_META)
            {
                Map<String, Object> helperId = delta.locId as Map<String, Object>
                Axis axis = getAxis(helperId.axis as String)
                if (!axis)
                {
                    break
                }
                Column column = axis.locateDeltaColumn(helperId.column as Column)
                if (!column)
                {
                    break
                }
                MapEntry oldPair = delta.sourceVal as MapEntry
                MapEntry newPair = delta.destVal as MapEntry

                if (delta.type == Delta.Type.ADD || delta.type == Delta.Type.UPDATE)
                {
                    column.setMetaProperty(newPair.key as String, newPair.value)
                }
                else if (delta.type == Delta.Type.DELETE)
                {
                    column.removeMetaProperty(oldPair.key as String)
                }
            }
            else if (delta.location == Delta.Location.CELL_META)
            {
                // TODO - cell meta-properties not yet implemented
            }
            else if (delta.location == Delta.Location.TEST)
            {
                List<NCubeTest> tests = delta.sourceList.toList() as List<NCubeTest>

                if (delta.type == Delta.Type.ADD)
                {
                    tests.add(delta.destVal as NCubeTest)
                }
                else if (delta.type == Delta.Type.DELETE)
                {
                    String testName = delta.locId as String
                    NCubeTest test = tests.find { NCubeTest cubeTest -> cubeTest.name == testName }
                    tests.remove(test)
                }
                testData = tests.toArray()
            }
            else if (delta.location == Delta.Location.TEST_COORD)
            {
                List<NCubeTest> tests = delta.sourceList.toList() as List<NCubeTest>
                String testName = delta.locId as String
                NCubeTest test = tests.find { NCubeTest cubeTest -> cubeTest.name == testName }
                Map<String, CellInfo> coords = test.coord

                if (delta.type == Delta.Type.ADD || delta.type == Delta.Type.UPDATE)
                {
                    Map.Entry<String, CellInfo> newCoordEntry = delta.destVal as Map.Entry<String, CellInfo>
                    coords[newCoordEntry.key] = newCoordEntry.value
                }
                else if (delta.type == Delta.Type.DELETE)
                {
                    Map.Entry<String, CellInfo> oldCoordEntry = delta.sourceVal as Map.Entry<String, CellInfo>
                    coords.remove(oldCoordEntry.key)
                }

                NCubeTest newTest = new NCubeTest(test.name, coords, test.assertions)
                tests.remove(test)
                tests.add(newTest)
                testData = tests.toArray()
            }
            else if (delta.location == Delta.Location.TEST_ASSERT)
            {
                List<NCubeTest> tests = delta.sourceList.toList() as List<NCubeTest>
                String testName = delta.locId as String
                NCubeTest test = tests.find { NCubeTest cubeTest -> cubeTest.name == testName }
                List<CellInfo> assertions = test.assertions.toList()
                CellInfo newAssert = delta.destVal as CellInfo
                CellInfo oldAssert = delta.sourceVal as CellInfo

                if (delta.type == Delta.Type.ADD)
                {
                    assertions.add(newAssert)
                }
                else if (delta.type == Delta.Type.UPDATE)
                {
                    assertions.remove(oldAssert)
                    assertions.add(newAssert)
                }
                else if (delta.type == Delta.Type.DELETE)
                {
                    assertions.remove(oldAssert)
                }

                NCubeTest newTest = new NCubeTest(test.name, test.coord, assertions.toArray() as CellInfo[])
                tests.remove(test)
                tests.add(newTest)
                testData = tests.toArray()
            }
        }

        for (Delta delta : columnReorders)
        {
            String axisName = delta.locId as String
            if (axisName)
            {
                Axis axis = getAxis(delta.locId as String)
                if (axis)
                {
                    Set<Column> updatedCols = []
                    Set<Column> oldCols = delta.destVal as Set<Column>
                    for (Column oldCol : oldCols)
                    {
                        Column newCol = axis.getColumnById(oldCol.id)
                        if (newCol)
                        {
                            newCol.displayOrder = oldCol.displayOrder
                            updatedCols.add(newCol)
                        }
                    }
                    updateColumns(axisName, updatedCols, true)
                }
            }
        }

        clearSha1()
    }

    List<NCubeTest> getTestData()
    {
        NCubeTestReader.convert(getMetaProperty(METAPROPERTY_TEST_DATA) as String)
    }

    void setTestData(Object[] tests)
    {
        setMetaProperty(METAPROPERTY_TEST_DATA, new NCubeTestWriter().format(tests))
    }

    /**
     * Fetch a 'display' coordinate from the passed in Set of IDs.  The returned coordinate
     * will have the String 'default column' for column ids that represent default columns.
     * If any of the columns have a name (like columns on a rule axis), the name will be
     * included in the String associated to the axis name entry.
     * @param idCoord Set&lt;Long&gt; column IDs.
     * @return Map&lt;String, T&gt; where the keys of the Map are axis names, and the values
     * are the associated values that would bind to the axes, except for default column
     * and rule axes.  This API is typically used for display purposes.
     */
    Map<String, Object> getDisplayCoordinateFromIds(Set<Long> idCoord)
    {
        Map<String, Object> properCoord = new CaseInsensitiveMap<>()
        for (colId in idCoord)
        {
            Axis axis = getAxisFromColumnId(colId)
            if (axis == null)
            {
                continue
            }
            Column column = axis.getColumnById(colId)
            Object value = column.valueThatMatches
            if (value == null)
            {
                value = "default column"
            }

            String name = column.columnName
            if (name != null)
            {
                properCoord[axis.name] = "(${name.toString()}): ${value}"
            }
            else
            {
                properCoord[axis.name] = value
            }
        }
        return properCoord
    }

    /**
     * Turn a Set of column IDs into a 'normal' coordinate that has values that will
     * bind to axes the 'normal' way.  For RULE axes, the key will be the rule axis name
     * and the value will be the rule name.  If there is no rule name, then the value will
     * be the long ID of the column on the rule axis.
     * @param idCoord Set<Long> ids that describe a binding to a cell
     * @return Map standard coordinate.  Note that this coordinate has an
     * entry for a rule axis, which typically would NOT be used for a call to getCell(),
     * as normally rule axes have no binding (so all conditions on the rule axis execute).
     * The returned coordinate, however, is useful for setCell(), removeCell(), containsCell(),
     * and getCellNoExecute() APIs.  To use with getCell(), remove the entry or entries
     * that have rule axis names.
     */
    Map<String, Object> getCoordinateFromIds(Set<Long> idCoord)
    {
        Map<String, Object> coord = new CaseInsensitiveMap<>()
        for (colId in idCoord)
        {
            Axis axis = getAxisFromColumnId(colId)
            if (axis == null)
            {
                continue
            }
            Column column = axis.getColumnById(colId)
            coord[axis.name] = axis.getValueToLocateColumn(column)
        }
        return coord
    }

    /**
     * Determine highest ID used by the axes.  When adding an additional axis, it is recommended to use this value
     * plus 1 for adding another axis.
     * @return long the highest ID used by any axis.
     */
    long getMaxAxisId()
    {
        long max = 0
        for (axis in axisList.values())
        {
            long axisId = axis.id
            if (axisId > max)
            {
                max = axisId
            }
        }
        return max
    }

    protected static String toJson(Object o)
    {
        if (o == null)
        {
            return "null"
        }
        try
        {
            return JsonWriter.objectToJson(o)
        }
        catch (Exception ignore)
        {
            throw new IllegalStateException("Unable to convert value to JSON: ${o.toString()}")
        }
    }

    /**
     * Ensure that the passed in name is a valid n-cube name,
     * @param cubeName String cube name to test.
     * @throws IllegalArgumentException if the name is invalid, otherwise it is silent.
     */
    static void validateCubeName(String cubeName)
    {
        if (isEmpty(cubeName))
        {
            throw new IllegalArgumentException("n-cube name cannot be null or empty")
        }

        Matcher m = Regexes.validCubeName.matcher(cubeName)
        if (m.matches())
        {
            return
        }
        throw new IllegalArgumentException("Invalid n-cube name: '${cubeName}'. Name can only contain a-z, A-Z, 0-9, '.', '_', '-'")
    }

    /**
     * Create a cube from a byte[] of JSON bytes, or a gzip byte[] of JSON bytes, both
     * are JSON content representing an n-cube.  Calling ncube.toFormattedJson() is the source
     * of the JSON format used.
     */
    static <T> NCube<T> createCubeFromBytes(byte[] bytes, int pos = 0, int length = bytes.length)
    {
        return createCubeFromStream(new ByteArrayInputStream(bytes, pos, length))
    }

    /**
     * Create an n-cube from a stream of bytes.  The stream can be either a JSON stream
     * of an n-cube or a g-zip JSON stream.
     */
    static <T> NCube<T> createCubeFromStream(InputStream stream)
    {
        try
        {
            return fromSimpleJson(rawStreamToInputStream(stream))
        }
        catch (Exception e)
        {
            throw new IllegalStateException("Error reading cube from stream.", e)
        }
        finally
        {
            close(stream)
        }
    }

    static protected InputStream rawStreamToInputStream(InputStream stream)
    {
        if (stream == null)
        {
            throw new IllegalArgumentException("Stream cannot be null to create cube.")
        }

        byte[] header = new byte[2]
        InputStream newStream = new BufferedInputStream(stream)
        newStream.mark(5)

        int count = newStream.read(header)
        if (count < 2)
        {
            throw new IllegalStateException("Invalid cube existing of 0 or 1 bytes")
        }

        newStream.reset()
        return ByteUtilities.isGzipped(header) ? new GZIPInputStream(newStream) : newStream
    }

    /**
     * @return byte[] containing the bytes of this N-Cube when converted to JSON format and then gzipped.
     */
    byte[] getCubeAsGzipJsonBytes()
    {
        FastByteArrayOutputStream byteOut = new FastByteArrayOutputStream()
        OutputStream gzipOut = null

        try
        {
            gzipOut = new AdjustableGZIPOutputStream(byteOut, 8192, Deflater.BEST_SPEED)
            new JsonFormatter(gzipOut).formatCube(this, null)
        }
        catch (Exception e)
        {
            throw new IllegalStateException("Error writing cube to stream", e)
        }
        finally
        {
            close(gzipOut)
        }
        return byteOut.toByteArrayUnsafe()
    }

    /**
     * Set the name of this n-cube
     * @param name String name
     */
    void setName(String name)
    {
        this.name = name
        clearSha1()
    }

    /**
     * This API allows Groovy code to do this:
     * ncube.axisName or ncube['axisName'] to fetch an axis.
     * @param axisName String name of axis to get (case ignored)
     * @return Axis if found, null otherwise.
     */
    @Deprecated
    Axis get(String axisName)
    {
        return axisList[axisName]
    }

    /**
     * Intern the passed in value.  Collapses (folds) equivalent instances into same instance.
     * @param value Object to intern (if possible)
     * @return interned instance (if internable) otherwise passed-in instance is returned.
     */
    private static Object internValue(Object value)
    {
        if (value == null)
        {
            return null
        }

        if (!isLogicalPrimitive(value.class) && !(value instanceof RangeSet) && !(value instanceof Range))
        {   // don't attempt to intern null (NPE) or non-primitive instances
            return value
        }

        if (primitives.containsKey(value))
        {   // intern it (re-use instance)
            return primitives[value]
        }

        Object singletonInstance = primitives.putIfAbsent(value, value)
        if (singletonInstance != null)
        {
            return singletonInstance
        }
        return value
    }

    /**
     * Sets the max size for coordinate value strings in StackEntry.
     * @param maxSize int
     */
    static void setStackEntryCoordinateValueMaxSize(int maxSize)
    {
        stackEntryCoordinateValueMaxSize = maxSize
    }

    /**
     * Unload any dynamically generated classes.  This looks at not only cells that may be GroovyExpressions,
     * but also rule Columns, and metaProperties [value-side] for ncube, axis, and column, which can also contain
     * GroovyExpressions.
     */
    void unloadAnyGeneratedClasses()
    {
        cellMap.each { ids, cell ->
            if (cell instanceof GroovyBase) {
                cell.clearClassLoaderCache(appId)
            }
        }

        metaProps.each { key, value ->
            if (value instanceof GroovyBase) {
                value.clearClassLoaderCache(appId)
            }
        }

        axes.each { Axis axis ->
            axis.columns.each { Column column ->
                if (column.value instanceof GroovyBase) {
                    ((GroovyBase)column.value).clearClassLoaderCache(appId)
                }

                column.metaProperties.each { key, value ->
                    if (value instanceof GroovyBase) {
                        ((GroovyBase)value).clearClassLoaderCache(appId)
                    }
                }
            }

            axis.metaProperties.each { key, value ->
                if (value instanceof GroovyBase) {
                    ((GroovyBase)value).clearClassLoaderCache(appId)
                }
            }
        }
    }
}<|MERGE_RESOLUTION|>--- conflicted
+++ resolved
@@ -671,7 +671,7 @@
                             // use() calls, but contains a pointer to the original value (and delegates calls to it).
                             input.put(axisName, new GStringWrapper(boundColumn.columnName, input.get(axisName)))
                             Object conditionValue
-
+                            
                             if (!cachedConditionValues.containsKey(boundColumn.id))
                             {   // Has the condition on the Rule axis been run this execution?  If not, run it and cache it.
                                 CommandCell cmd = (CommandCell) boundColumn.value
@@ -1248,12 +1248,8 @@
         }
 
         boolean isOneParamWhere = where.maximumNumberOfParameters == 1
-<<<<<<< HEAD
         boolean invalidWhereColumn = false
         boolean invalidSelectColumn = false
-=======
->>>>>>> 0b9e514e
-
         for (Column row : rowColumns)
         {
             commandInput.put(rowAxisName, rowAxis.getValueToLocateColumn(row))
